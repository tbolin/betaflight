/*
 * This file is part of Cleanflight.
 *
 * Cleanflight is free software: you can redistribute it and/or modify
 * it under the terms of the GNU General Public License as published by
 * the Free Software Foundation, either version 3 of the License, or
 * (at your option) any later version.
 *
 * Cleanflight is distributed in the hope that it will be useful,
 * but WITHOUT ANY WARRANTY; without even the implied warranty of
 * MERCHANTABILITY or FITNESS FOR A PARTICULAR PURPOSE.  See the
 * GNU General Public License for more details.
 *
 * You should have received a copy of the GNU General Public License
 * along with Cleanflight.  If not, see <http://www.gnu.org/licenses/>.
 */

#include <stdbool.h>
#include <stdint.h>
#include <stdlib.h>
#include <stdarg.h>
#include <string.h>
#include <math.h>
#include <ctype.h>

#include "platform.h"

#include "build/version.h"
#include "build/debug.h"
#include "build/build_config.h"

#include "common/axis.h"
#include "common/maths.h"
#include "common/color.h"
#include "common/typeconversion.h"

#include "drivers/system.h"

#include "drivers/sensor.h"
#include "drivers/accgyro.h"
#include "drivers/compass.h"

#include "drivers/serial.h"
#include "drivers/bus_i2c.h"
#include "drivers/gpio.h"
#include "drivers/io.h"
#include "drivers/io_impl.h"
#include "drivers/timer.h"
#include "drivers/pwm_rx.h"
#include "drivers/sdcard.h"

#include "drivers/buf_writer.h"

#include "io/escservo.h"
#include "io/gps.h"
#include "io/gimbal.h"
#include "fc/rc_controls.h"
#include "io/serial.h"
#include "io/ledstrip.h"
#include "io/flashfs.h"
#include "io/beeper.h"
#include "io/asyncfatfs/asyncfatfs.h"
#include "io/osd.h"
#include "io/vtx.h"

#include "rx/rx.h"
#include "rx/spektrum.h"

#include "sensors/battery.h"
#include "sensors/boardalignment.h"
#include "sensors/sensors.h"
#include "sensors/acceleration.h"
#include "sensors/gyro.h"
#include "sensors/compass.h"
#include "sensors/barometer.h"

#include "flight/pid.h"
#include "flight/imu.h"
#include "flight/mixer.h"
#include "flight/navigation.h"
#include "flight/failsafe.h"

#include "telemetry/telemetry.h"
#include "telemetry/frsky.h"

#include "fc/runtime_config.h"

#include "config/config.h"
#include "config/config_eeprom.h"
#include "config/config_profile.h"
#include "config/config_master.h"
#include "config/feature.h"

#include "common/printf.h"

#include "io/serial_cli.h"
#include "scheduler/scheduler.h"

// FIXME remove this for targets that don't need a CLI.  Perhaps use a no-op macro when USE_CLI is not enabled
// signal that we're in cli mode
uint8_t cliMode = 0;

#ifdef USE_CLI

extern uint16_t cycleTime; // FIXME dependency on mw.c

void gpsEnablePassthrough(serialPort_t *gpsPassthroughPort);

static serialPort_t *cliPort;
static bufWriter_t *cliWriter;
static uint8_t cliWriteBuffer[sizeof(*cliWriter) + 16];

static void cliAux(char *cmdline);
static void cliRxFail(char *cmdline);
static void cliAdjustmentRange(char *cmdline);
static void cliMotorMix(char *cmdline);
static void cliDefaults(char *cmdline);
void cliDfu(char *cmdLine);
static void cliDump(char *cmdLine);
static void cliDiff(char *cmdLine);
static void printConfig(char *cmdLine, bool doDiff);
static void cliDumpProfile(uint8_t profileIndex, uint8_t dumpMask, master_t *defaultProfile);
static void cliDumpRateProfile(uint8_t rateProfileIndex, uint8_t dumpMask, master_t *defaultProfile) ;
static void cliExit(char *cmdline);
static void cliFeature(char *cmdline);
static void cliMotor(char *cmdline);
static void cliName(char *cmdline);
static void cliPlaySound(char *cmdline);
static void cliProfile(char *cmdline);
static void cliRateProfile(char *cmdline);
static void cliReboot(void);
static void cliRebootEx(bool bootLoader);
static void cliSave(char *cmdline);
static void cliSerial(char *cmdline);
#ifndef SKIP_SERIAL_PASSTHROUGH
static void cliSerialPassthrough(char *cmdline);
#endif

#ifdef USE_SERVOS
static void cliServo(char *cmdline);
static void cliServoMix(char *cmdline);
#endif

static void cliSet(char *cmdline);
static void cliGet(char *cmdline);
static void cliStatus(char *cmdline);
#ifndef SKIP_TASK_STATISTICS
static void cliTasks(char *cmdline);
#endif
static void cliVersion(char *cmdline);
static void cliRxRange(char *cmdline);
#if (FLASH_SIZE > 64) && !defined(CLI_MINIMAL_VERBOSITY)
static void cliResource(char *cmdline);
#endif
#ifdef GPS
static void cliGpsPassthrough(char *cmdline);
#endif

static void cliHelp(char *cmdline);
static void cliMap(char *cmdline);

#ifdef LED_STRIP
static void cliLed(char *cmdline);
static void cliColor(char *cmdline);
static void cliModeColor(char *cmdline);
#endif

#ifndef USE_QUAD_MIXER_ONLY
static void cliMixer(char *cmdline);
#endif

#ifdef USE_FLASHFS
static void cliFlashInfo(char *cmdline);
static void cliFlashErase(char *cmdline);
#ifdef USE_FLASH_TOOLS
static void cliFlashWrite(char *cmdline);
static void cliFlashRead(char *cmdline);
#endif
#endif

#ifdef VTX
static void cliVtx(char *cmdline);
#endif

#ifdef USE_SDCARD
static void cliSdInfo(char *cmdline);
#endif

#ifdef BEEPER
static void cliBeeper(char *cmdline);
#endif

// buffer
static char cliBuffer[48];
static uint32_t bufferIndex = 0;

typedef enum {
    DUMP_MASTER = (1 << 0),
    DUMP_PROFILE = (1 << 1),
    DUMP_RATES = (1 << 2),
    DUMP_ALL = (1 << 3),
    DO_DIFF = (1 << 4),
    SHOW_DEFAULTS = (1 << 5),
} dumpFlags_e;

static const char* const emptyName = "-";

#ifndef USE_QUAD_MIXER_ONLY
// sync this with mixerMode_e
static const char * const mixerNames[] = {
    "TRI", "QUADP", "QUADX", "BI",
    "GIMBAL", "Y6", "HEX6",
    "FLYING_WING", "Y4", "HEX6X", "OCTOX8", "OCTOFLATP", "OCTOFLATX",
    "AIRPLANE", "HELI_120_CCPM", "HELI_90_DEG", "VTAIL4",
    "HEX6H", "PPM_TO_SERVO", "DUALCOPTER", "SINGLECOPTER",
    "ATAIL4", "CUSTOM", "CUSTOMAIRPLANE", "CUSTOMTRI", "QUADX1234", NULL
};
#endif

// sync this with features_e
static const char * const featureNames[] = {
    "RX_PPM", "VBAT", "INFLIGHT_ACC_CAL", "RX_SERIAL", "MOTOR_STOP",
    "SERVO_TILT", "SOFTSERIAL", "GPS", "FAILSAFE",
    "SONAR", "TELEMETRY", "CURRENT_METER", "3D", "RX_PARALLEL_PWM",
    "RX_MSP", "RSSI_ADC", "LED_STRIP", "DISPLAY", "OSD",
    "BLACKBOX", "CHANNEL_FORWARDING", "TRANSPONDER", "AIRMODE", NULL
};

// sync this with rxFailsafeChannelMode_e
static const char rxFailsafeModeCharacters[] = "ahs";

static const rxFailsafeChannelMode_e rxFailsafeModesTable[RX_FAILSAFE_TYPE_COUNT][RX_FAILSAFE_MODE_COUNT] = {
    { RX_FAILSAFE_MODE_AUTO, RX_FAILSAFE_MODE_HOLD, RX_FAILSAFE_MODE_INVALID },
    { RX_FAILSAFE_MODE_INVALID, RX_FAILSAFE_MODE_HOLD, RX_FAILSAFE_MODE_SET }
};

#if (FLASH_SIZE > 64) && !defined(CLI_MINIMAL_VERBOSITY)
// sync this with sensors_e
static const char * const sensorTypeNames[] = {
    "GYRO", "ACC", "BARO", "MAG", "SONAR", "GPS", "GPS+MAG", NULL
};

#define SENSOR_NAMES_MASK (SENSOR_GYRO | SENSOR_ACC | SENSOR_BARO | SENSOR_MAG)

<<<<<<< HEAD
static const char * const sensorHardwareNames[4][12] = {
    { "", "None", "MPU6050", "L3G4200D", "MPU3050", "L3GD20", "MPU6000", "MPU6500", "MPU9250", "FAKE", NULL },
    { "", "None", "ADXL345", "MPU6050", "MMA845x", "BMA280", "LSM303DLHC", "MPU6000", "MPU6500", "FAKE", NULL },
=======
static const char * const sensorHardwareNames[4][13] = {
    { "", "None", "MPU6050", "L3G4200D", "MPU3050", "L3GD20", "MPU6000", "MPU6500", "MPU9250", "ICM20689", "FAKE", NULL },
    { "", "None", "ADXL345", "MPU6050", "MMA845x", "BMA280", "LSM303DLHC", "MPU6000", "MPU6500", "MPU9250", "ICM20689", "FAKE", NULL },
>>>>>>> 57c24c6e
    { "", "None", "BMP085", "MS5611", "BMP280", NULL },
    { "", "None", "HMC5883", "AK8975", "AK8963", NULL }
};
#endif

typedef struct {
    const char *name;
#ifndef SKIP_CLI_COMMAND_HELP
    const char *description;
    const char *args;
#endif
    void (*func)(char *cmdline);
} clicmd_t;

#ifndef SKIP_CLI_COMMAND_HELP
#define CLI_COMMAND_DEF(name, description, args, method) \
{ \
    name , \
    description , \
    args , \
    method \
}
#else
#define CLI_COMMAND_DEF(name, description, args, method) \
{ \
    name, \
    method \
}
#endif

// should be sorted a..z for bsearch()
const clicmd_t cmdTable[] = {
    CLI_COMMAND_DEF("adjrange", "configure adjustment ranges", NULL, cliAdjustmentRange),
    CLI_COMMAND_DEF("aux", "configure modes", NULL, cliAux),
#ifdef LED_STRIP
    CLI_COMMAND_DEF("color", "configure colors", NULL, cliColor),
    CLI_COMMAND_DEF("mode_color", "configure mode and special colors", NULL, cliModeColor),
#endif
    CLI_COMMAND_DEF("defaults", "reset to defaults and reboot", NULL, cliDefaults),
    CLI_COMMAND_DEF("dfu", "DFU mode on reboot", NULL, cliDfu),
    CLI_COMMAND_DEF("diff", "list configuration changes from default",
        "[master|profile|rates|all] {showdefaults}", cliDiff),
    CLI_COMMAND_DEF("dump", "dump configuration",
        "[master|profile|rates|all] {showdefaults}", cliDump),
    CLI_COMMAND_DEF("exit", NULL, NULL, cliExit),
    CLI_COMMAND_DEF("feature", "configure features",
        "list\r\n"
        "\t<+|->[name]", cliFeature),
#ifdef USE_FLASHFS
    CLI_COMMAND_DEF("flash_erase", "erase flash chip", NULL, cliFlashErase),
    CLI_COMMAND_DEF("flash_info", "show flash chip info", NULL, cliFlashInfo),
#ifdef USE_FLASH_TOOLS
    CLI_COMMAND_DEF("flash_read", NULL, "<length> <address>", cliFlashRead),
    CLI_COMMAND_DEF("flash_write", NULL, "<address> <message>", cliFlashWrite),
#endif
#endif
    CLI_COMMAND_DEF("get", "get variable value",
            "[name]", cliGet),
#ifdef GPS
    CLI_COMMAND_DEF("gpspassthrough", "passthrough gps to serial", NULL, cliGpsPassthrough),
#endif
    CLI_COMMAND_DEF("help", NULL, NULL, cliHelp),
#ifdef LED_STRIP
    CLI_COMMAND_DEF("led", "configure leds", NULL, cliLed),
#endif
    CLI_COMMAND_DEF("map", "configure rc channel order",
        "[<map>]", cliMap),
#ifndef USE_QUAD_MIXER_ONLY
    CLI_COMMAND_DEF("mixer", "configure mixer",
        "list\r\n"
        "\t<name>", cliMixer),
#endif
    CLI_COMMAND_DEF("mmix", "custom motor mixer", NULL, cliMotorMix),
    CLI_COMMAND_DEF("motor",  "get/set motor",
       "<index> [<value>]", cliMotor),
    CLI_COMMAND_DEF("play_sound", NULL,
        "[<index>]\r\n", cliPlaySound),
    CLI_COMMAND_DEF("profile", "change profile",
        "[<index>]", cliProfile),
    CLI_COMMAND_DEF("rateprofile", "change rate profile", "[<index>]", cliRateProfile),
#if (FLASH_SIZE > 64) && !defined(CLI_MINIMAL_VERBOSITY)
    CLI_COMMAND_DEF("resource", "view currently used resources", NULL, cliResource),
#endif
    CLI_COMMAND_DEF("rxrange", "configure rx channel ranges", NULL, cliRxRange),
    CLI_COMMAND_DEF("rxfail", "show/set rx failsafe settings", NULL, cliRxFail),
    CLI_COMMAND_DEF("save", "save and reboot", NULL, cliSave),
    CLI_COMMAND_DEF("serial", "configure serial ports", NULL, cliSerial),
#ifndef SKIP_SERIAL_PASSTHROUGH
    CLI_COMMAND_DEF("serialpassthrough", "passthrough serial data to port",
                    "<id> [baud] [mode] : passthrough to serial",
                    cliSerialPassthrough),
#endif
#ifdef USE_SERVOS
    CLI_COMMAND_DEF("servo", "configure servos", NULL, cliServo),
#endif
    CLI_COMMAND_DEF("set", "change setting",
        "[<name>=<value>]", cliSet),
#ifdef USE_SERVOS
    CLI_COMMAND_DEF("smix", "servo mixer",
        "<rule> <servo> <source> <rate> <speed> <min> <max> <box>\r\n"
        "\treset\r\n"
        "\tload <mixer>\r\n"
        "\treverse <servo> <source> r|n", cliServoMix),
#endif
#ifdef USE_SDCARD
    CLI_COMMAND_DEF("sd_info", "sdcard info", NULL, cliSdInfo),
#endif
    CLI_COMMAND_DEF("status", "show status", NULL, cliStatus),
#ifndef SKIP_TASK_STATISTICS
    CLI_COMMAND_DEF("tasks", "show task stats", NULL, cliTasks),
#endif
    CLI_COMMAND_DEF("version", "show version", NULL, cliVersion),
#ifdef BEEPER
    CLI_COMMAND_DEF("beeper", "turn on/off beeper", "list\r\n"
            "\t<+|->[name]", cliBeeper),
#endif
#ifdef VTX
    CLI_COMMAND_DEF("vtx", "vtx channels on switch", NULL, cliVtx),
#endif
    CLI_COMMAND_DEF("name", "Name of craft", NULL, cliName),
};
#define CMD_COUNT (sizeof(cmdTable) / sizeof(clicmd_t))

static const char * const lookupTableOffOn[] = {
    "OFF", "ON"
};

static const char * const lookupTableUnit[] = {
    "IMPERIAL", "METRIC"
};

static const char * const lookupTableAlignment[] = {
    "DEFAULT",
    "CW0",
    "CW90",
    "CW180",
    "CW270",
    "CW0FLIP",
    "CW90FLIP",
    "CW180FLIP",
    "CW270FLIP"
};

#ifdef GPS
static const char * const lookupTableGPSProvider[] = {
    "NMEA", "UBLOX"
};

static const char * const lookupTableGPSSBASMode[] = {
    "AUTO", "EGNOS", "WAAS", "MSAS", "GAGAN"
};
#endif

static const char * const lookupTableCurrentSensor[] = {
    "NONE", "ADC", "VIRTUAL"
};

#ifdef USE_SERVOS
static const char * const lookupTableGimbalMode[] = {
    "NORMAL", "MIXTILT"
};
#endif

#ifdef BLACKBOX
static const char * const lookupTableBlackboxDevice[] = {
    "SERIAL", "SPIFLASH", "SDCARD"
};
#endif

static const char * const lookupTablePidController[] = {
    "LEGACY", "BETAFLIGHT"
};

#ifdef SERIAL_RX
static const char * const lookupTableSerialRX[] = {
    "SPEK1024",
    "SPEK2048",
    "SBUS",
    "SUMD",
    "SUMH",
    "XB-B",
    "XB-B-RJ01",
    "IBUS",
    "JETIEXBUS"
};
#endif

static const char * const lookupTableGyroLpf[] = {
    "OFF",
    "188HZ",
    "98HZ",
    "42HZ",
    "20HZ",
    "10HZ",
    "5HZ",
    "EXPERIMENTAL"
};

static const char * const lookupTableAccHardware[] = {
    "AUTO",
    "NONE",
    "ADXL345",
    "MPU6050",
    "MMA8452",
    "BMA280",
    "LSM303DLHC",
    "MPU6000",
    "MPU6500",
    "MPU9250",
    "ICM20689",
    "FAKE"
};

#ifdef BARO
static const char * const lookupTableBaroHardware[] = {
    "AUTO",
    "NONE",
    "BMP085",
    "MS5611",
    "BMP280"
};
#endif

#ifdef MAG
static const char * const lookupTableMagHardware[] = {
    "AUTO",
    "NONE",
    "HMC5883",
    "AK8975",
    "AK8963"
};
#endif

static const char * const lookupTableDebug[DEBUG_COUNT] = {
    "NONE",
    "CYCLETIME",
    "BATTERY",
    "GYRO",
    "ACCELEROMETER",
    "MIXER",
    "AIRMODE",
    "PIDLOOP",
    "NOTCH",
    "RC_INTERPOLATION",
    "VELOCITY",
    "DFILTER",
    "ANGLERATE",
};

#ifdef OSD
static const char * const lookupTableOsdType[] = {
    "AUTO",
    "PAL",
    "NTSC"
};
#endif

static const char * const lookupTableSuperExpoYaw[] = {
    "OFF", "ON", "ALWAYS"
};

static const char * const lookupTablePwmProtocol[] = {
    "OFF", "ONESHOT125", "ONESHOT42", "MULTISHOT", "BRUSHED"
};

static const char * const lookupTableDeltaMethod[] = {
    "ERROR", "MEASUREMENT"
};

static const char * const lookupTableRcInterpolation[] = {
    "OFF", "PRESET", "AUTO", "MANUAL"
};

static const char * const lookupTableLowpassType[] = {
    "NORMAL", "HIGH"
};

static const char * const lookupTableFailsafe[] = {
    "AUTO-LAND", "DROP"
};

typedef struct lookupTableEntry_s {
    const char * const *values;
    const uint8_t valueCount;
} lookupTableEntry_t;

typedef enum {
    TABLE_OFF_ON = 0,
    TABLE_UNIT,
    TABLE_ALIGNMENT,
#ifdef GPS
    TABLE_GPS_PROVIDER,
    TABLE_GPS_SBAS_MODE,
#endif
#ifdef BLACKBOX
    TABLE_BLACKBOX_DEVICE,
#endif
    TABLE_CURRENT_SENSOR,
#ifdef USE_SERVOS
    TABLE_GIMBAL_MODE,
#endif
    TABLE_PID_CONTROLLER,
#ifdef SERIAL_RX
    TABLE_SERIAL_RX,
#endif
    TABLE_GYRO_LPF,
    TABLE_ACC_HARDWARE,
#ifdef BARO
    TABLE_BARO_HARDWARE,
#endif
#ifdef MAG
    TABLE_MAG_HARDWARE,
#endif
    TABLE_DEBUG,
    TABLE_SUPEREXPO_YAW,
    TABLE_MOTOR_PWM_PROTOCOL,
    TABLE_DELTA_METHOD,
    TABLE_RC_INTERPOLATION,
    TABLE_LOWPASS_TYPE,
    TABLE_FAILSAFE,
#ifdef OSD
    TABLE_OSD,
#endif
} lookupTableIndex_e;

static const lookupTableEntry_t lookupTables[] = {
    { lookupTableOffOn, sizeof(lookupTableOffOn) / sizeof(char *) },
    { lookupTableUnit, sizeof(lookupTableUnit) / sizeof(char *) },
    { lookupTableAlignment, sizeof(lookupTableAlignment) / sizeof(char *) },
#ifdef GPS
    { lookupTableGPSProvider, sizeof(lookupTableGPSProvider) / sizeof(char *) },
    { lookupTableGPSSBASMode, sizeof(lookupTableGPSSBASMode) / sizeof(char *) },
#endif
#ifdef BLACKBOX
    { lookupTableBlackboxDevice, sizeof(lookupTableBlackboxDevice) / sizeof(char *) },
#endif
    { lookupTableCurrentSensor, sizeof(lookupTableCurrentSensor) / sizeof(char *) },
#ifdef USE_SERVOS
    { lookupTableGimbalMode, sizeof(lookupTableGimbalMode) / sizeof(char *) },
#endif
    { lookupTablePidController, sizeof(lookupTablePidController) / sizeof(char *) },
#ifdef SERIAL_RX
    { lookupTableSerialRX, sizeof(lookupTableSerialRX) / sizeof(char *) },
#endif
    { lookupTableGyroLpf, sizeof(lookupTableGyroLpf) / sizeof(char *) },
    { lookupTableAccHardware, sizeof(lookupTableAccHardware) / sizeof(char *) },
#ifdef BARO
    { lookupTableBaroHardware, sizeof(lookupTableBaroHardware) / sizeof(char *) },
#endif
#ifdef MAG
    { lookupTableMagHardware, sizeof(lookupTableMagHardware) / sizeof(char *) },
#endif
    { lookupTableDebug, sizeof(lookupTableDebug) / sizeof(char *) },
    { lookupTableSuperExpoYaw, sizeof(lookupTableSuperExpoYaw) / sizeof(char *) },
    { lookupTablePwmProtocol, sizeof(lookupTablePwmProtocol) / sizeof(char *) },
    { lookupTableDeltaMethod, sizeof(lookupTableDeltaMethod) / sizeof(char *) },
    { lookupTableRcInterpolation, sizeof(lookupTableRcInterpolation) / sizeof(char *) },
    { lookupTableLowpassType, sizeof(lookupTableLowpassType) / sizeof(char *) },
    { lookupTableFailsafe, sizeof(lookupTableFailsafe) / sizeof(char *) },
#ifdef OSD
    { lookupTableOsdType, sizeof(lookupTableOsdType) / sizeof(char *) },
#endif
};

#define VALUE_TYPE_OFFSET 0
#define VALUE_SECTION_OFFSET 4
#define VALUE_MODE_OFFSET 6

typedef enum {
    // value type
    VAR_UINT8 = (0 << VALUE_TYPE_OFFSET),
    VAR_INT8 = (1 << VALUE_TYPE_OFFSET),
    VAR_UINT16 = (2 << VALUE_TYPE_OFFSET),
    VAR_INT16 = (3 << VALUE_TYPE_OFFSET),
    VAR_UINT32 = (4 << VALUE_TYPE_OFFSET),
    VAR_FLOAT = (5 << VALUE_TYPE_OFFSET),

    // value section
    MASTER_VALUE = (0 << VALUE_SECTION_OFFSET),
    PROFILE_VALUE = (1 << VALUE_SECTION_OFFSET),
    PROFILE_RATE_VALUE = (2 << VALUE_SECTION_OFFSET),
    // value mode
    MODE_DIRECT = (0 << VALUE_MODE_OFFSET),
    MODE_LOOKUP = (1 << VALUE_MODE_OFFSET)
} cliValueFlag_e;

#define VALUE_TYPE_MASK (0x0F)
#define VALUE_SECTION_MASK (0x30)
#define VALUE_MODE_MASK (0xC0)

typedef struct cliMinMaxConfig_s {
    const int32_t min;
    const int32_t max;
} cliMinMaxConfig_t;

typedef struct cliLookupTableConfig_s {
    const lookupTableIndex_e tableIndex;
} cliLookupTableConfig_t;

typedef union {
    cliLookupTableConfig_t lookup;
    cliMinMaxConfig_t minmax;
} cliValueConfig_t;

typedef struct {
    const char *name;
    const uint8_t type; // see cliValueFlag_e
    void *ptr;
    const cliValueConfig_t config;
} clivalue_t;

const clivalue_t valueTable[] = {
    { "mid_rc",                     VAR_UINT16 | MASTER_VALUE,  &masterConfig.rxConfig.midrc, .config.minmax = { 1200,  1700 } },
    { "min_check",                  VAR_UINT16 | MASTER_VALUE,  &masterConfig.rxConfig.mincheck, .config.minmax = { PWM_RANGE_ZERO,  PWM_RANGE_MAX } },
    { "max_check",                  VAR_UINT16 | MASTER_VALUE,  &masterConfig.rxConfig.maxcheck, .config.minmax = { PWM_RANGE_ZERO,  PWM_RANGE_MAX } },
    { "rssi_channel",               VAR_INT8   | MASTER_VALUE,  &masterConfig.rxConfig.rssi_channel, .config.minmax = { 0,  MAX_SUPPORTED_RC_CHANNEL_COUNT } },
    { "rssi_scale",                 VAR_UINT8  | MASTER_VALUE,  &masterConfig.rxConfig.rssi_scale, .config.minmax = { RSSI_SCALE_MIN,  RSSI_SCALE_MAX } },
    { "rc_interpolation",           VAR_UINT8  | MASTER_VALUE | MODE_LOOKUP, &masterConfig.rxConfig.rcInterpolation, .config.lookup = { TABLE_RC_INTERPOLATION } },
    { "rc_interpolation_interval",  VAR_UINT8  | MASTER_VALUE,  &masterConfig.rxConfig.rcInterpolationInterval, .config.minmax = { 1,  50 } },
    { "rssi_ppm_invert",            VAR_INT8   | MASTER_VALUE | MODE_LOOKUP,  &masterConfig.rxConfig.rssi_ppm_invert, .config.lookup = { TABLE_OFF_ON } },
    { "input_filtering_mode",       VAR_INT8   | MASTER_VALUE | MODE_LOOKUP,  &masterConfig.inputFilteringMode, .config.lookup = { TABLE_OFF_ON } },
    { "roll_yaw_cam_mix_degrees",   VAR_UINT8  | MASTER_VALUE,  &masterConfig.rxConfig.fpvCamAngleDegrees, .config.minmax = { 0,  50 } },
    { "max_aux_channels",           VAR_UINT8  | MASTER_VALUE,  &masterConfig.rxConfig.max_aux_channel, .config.minmax = { 0,  13 } },
    { "debug_mode",                 VAR_UINT8  | MASTER_VALUE | MODE_LOOKUP,  &masterConfig.debug_mode, .config.lookup = { TABLE_DEBUG } },

    { "min_throttle",               VAR_UINT16 | MASTER_VALUE,  &masterConfig.escAndServoConfig.minthrottle, .config.minmax = { PWM_RANGE_ZERO,  PWM_RANGE_MAX } },
    { "max_throttle",               VAR_UINT16 | MASTER_VALUE,  &masterConfig.escAndServoConfig.maxthrottle, .config.minmax = { PWM_RANGE_ZERO,  PWM_RANGE_MAX } },
    { "min_command",                VAR_UINT16 | MASTER_VALUE,  &masterConfig.escAndServoConfig.mincommand, .config.minmax = { PWM_RANGE_ZERO,  PWM_RANGE_MAX } },
    { "servo_center_pulse",         VAR_UINT16 | MASTER_VALUE,  &masterConfig.escAndServoConfig.servoCenterPulse, .config.minmax = { PWM_RANGE_ZERO,  PWM_RANGE_MAX } },
    { "max_esc_throttle_jump",      VAR_UINT16 | MASTER_VALUE,  &masterConfig.escAndServoConfig.maxEscThrottleJumpMs, .config.minmax = { 0,  1000 } },

    { "3d_deadband_low",            VAR_UINT16 | MASTER_VALUE,  &masterConfig.flight3DConfig.deadband3d_low, .config.minmax = { PWM_RANGE_ZERO,  PWM_RANGE_MAX } }, // FIXME upper limit should match code in the mixer, 1500 currently
    { "3d_deadband_high",           VAR_UINT16 | MASTER_VALUE,  &masterConfig.flight3DConfig.deadband3d_high, .config.minmax = { PWM_RANGE_ZERO,  PWM_RANGE_MAX } }, // FIXME lower limit should match code in the mixer, 1500 currently,
    { "3d_neutral",                 VAR_UINT16 | MASTER_VALUE,  &masterConfig.flight3DConfig.neutral3d, .config.minmax = { PWM_RANGE_ZERO,  PWM_RANGE_MAX } },
    { "3d_deadband_throttle",       VAR_UINT16 | MASTER_VALUE,  &masterConfig.flight3DConfig.deadband3d_throttle, .config.minmax = { PWM_RANGE_ZERO,  PWM_RANGE_MAX } },

#ifdef CC3D
    { "enable_buzzer_p6",           VAR_UINT8  | MASTER_VALUE | MODE_LOOKUP,  &masterConfig.use_buzzer_p6, .config.lookup = { TABLE_OFF_ON } },
#endif
    { "use_unsynced_pwm",           VAR_UINT8  | MASTER_VALUE | MODE_LOOKUP, &masterConfig.use_unsyncedPwm, .config.lookup = { TABLE_OFF_ON } },
    { "motor_pwm_protocol",         VAR_UINT8  | MASTER_VALUE | MODE_LOOKUP, &masterConfig.motor_pwm_protocol, .config.lookup = { TABLE_MOTOR_PWM_PROTOCOL } },
    { "motor_pwm_rate",             VAR_UINT16 | MASTER_VALUE,  &masterConfig.motor_pwm_rate, .config.minmax = { 200, 32000 } },
    { "servo_pwm_rate",             VAR_UINT16 | MASTER_VALUE,  &masterConfig.servo_pwm_rate, .config.minmax = { 50,  498 } },

    { "disarm_kill_switch",         VAR_UINT8  | MASTER_VALUE | MODE_LOOKUP,  &masterConfig.disarm_kill_switch, .config.lookup = { TABLE_OFF_ON } },
    { "gyro_cal_on_first_arm",      VAR_UINT8  | MASTER_VALUE | MODE_LOOKUP,  &masterConfig.gyro_cal_on_first_arm, .config.lookup = { TABLE_OFF_ON } },
    { "auto_disarm_delay",          VAR_UINT8  | MASTER_VALUE,  &masterConfig.auto_disarm_delay, .config.minmax = { 0,  60 } },
    { "small_angle",                VAR_UINT8  | MASTER_VALUE,  &masterConfig.small_angle, .config.minmax = { 0,  180 } },

    { "fixedwing_althold_dir",      VAR_INT8   | MASTER_VALUE,  &masterConfig.airplaneConfig.fixedwing_althold_dir, .config.minmax = { -1,  1 } },

    { "reboot_character",           VAR_UINT8  | MASTER_VALUE,  &masterConfig.serialConfig.reboot_character, .config.minmax = { 48,  126 } },

#ifdef GPS
    { "gps_provider",               VAR_UINT8  | MASTER_VALUE | MODE_LOOKUP,  &masterConfig.gpsConfig.provider, .config.lookup = { TABLE_GPS_PROVIDER } },
    { "gps_sbas_mode",              VAR_UINT8  | MASTER_VALUE | MODE_LOOKUP,  &masterConfig.gpsConfig.sbasMode, .config.lookup = { TABLE_GPS_SBAS_MODE } },
    { "gps_auto_config",            VAR_UINT8  | MASTER_VALUE | MODE_LOOKUP,  &masterConfig.gpsConfig.autoConfig, .config.lookup = { TABLE_OFF_ON } },
    { "gps_auto_baud",              VAR_UINT8  | MASTER_VALUE | MODE_LOOKUP,  &masterConfig.gpsConfig.autoBaud, .config.lookup = { TABLE_OFF_ON } },

    { "gps_pos_p",                  VAR_UINT8  | PROFILE_VALUE, &masterConfig.profile[0].pidProfile.P8[PIDPOS], .config.minmax = { 0,  200 } },
    { "gps_pos_i",                  VAR_UINT8  | PROFILE_VALUE, &masterConfig.profile[0].pidProfile.I8[PIDPOS], .config.minmax = { 0,  200 } },
    { "gps_pos_d",                  VAR_UINT8  | PROFILE_VALUE, &masterConfig.profile[0].pidProfile.D8[PIDPOS], .config.minmax = { 0,  200 } },
    { "gps_posr_p",                 VAR_UINT8  | PROFILE_VALUE, &masterConfig.profile[0].pidProfile.P8[PIDPOSR], .config.minmax = { 0,  200 } },
    { "gps_posr_i",                 VAR_UINT8  | PROFILE_VALUE, &masterConfig.profile[0].pidProfile.I8[PIDPOSR], .config.minmax = { 0,  200 } },
    { "gps_posr_d",                 VAR_UINT8  | PROFILE_VALUE, &masterConfig.profile[0].pidProfile.D8[PIDPOSR], .config.minmax = { 0,  200 } },
    { "gps_nav_p",                  VAR_UINT8  | PROFILE_VALUE, &masterConfig.profile[0].pidProfile.P8[PIDNAVR], .config.minmax = { 0,  200 } },
    { "gps_nav_i",                  VAR_UINT8  | PROFILE_VALUE, &masterConfig.profile[0].pidProfile.I8[PIDNAVR], .config.minmax = { 0,  200 } },
    { "gps_nav_d",                  VAR_UINT8  | PROFILE_VALUE, &masterConfig.profile[0].pidProfile.D8[PIDNAVR], .config.minmax = { 0,  200 } },
    { "gps_wp_radius",              VAR_UINT16 | MASTER_VALUE, &masterConfig.gpsProfile.gps_wp_radius, .config.minmax = { 0,  2000 } },
    { "nav_controls_heading",       VAR_UINT8  | MASTER_VALUE | MODE_LOOKUP, &masterConfig.gpsProfile.nav_controls_heading, .config.lookup = { TABLE_OFF_ON } },
    { "nav_speed_min",              VAR_UINT16 | MASTER_VALUE, &masterConfig.gpsProfile.nav_speed_min, .config.minmax = { 10,  2000 } },
    { "nav_speed_max",              VAR_UINT16 | MASTER_VALUE, &masterConfig.gpsProfile.nav_speed_max, .config.minmax = { 10,  2000 } },
    { "nav_slew_rate",              VAR_UINT8  | MASTER_VALUE, &masterConfig.gpsProfile.nav_slew_rate, .config.minmax = { 0,  100 } },
#endif
#ifdef GTUNE
    { "gtune_loP_rll",              VAR_UINT8  | PROFILE_VALUE,  &masterConfig.profile[0].pidProfile.gtune_lolimP[FD_ROLL], .config.minmax = { 10,  200 } },
    { "gtune_loP_ptch",             VAR_UINT8  | PROFILE_VALUE,  &masterConfig.profile[0].pidProfile.gtune_lolimP[FD_PITCH], .config.minmax = { 10,  200 } },
    { "gtune_loP_yw",               VAR_UINT8  | PROFILE_VALUE,  &masterConfig.profile[0].pidProfile.gtune_lolimP[FD_YAW], .config.minmax = { 10,  200 } },
    { "gtune_hiP_rll",              VAR_UINT8  | PROFILE_VALUE,  &masterConfig.profile[0].pidProfile.gtune_hilimP[FD_ROLL], .config.minmax = { 0,  200 } },
    { "gtune_hiP_ptch",             VAR_UINT8  | PROFILE_VALUE,  &masterConfig.profile[0].pidProfile.gtune_hilimP[FD_PITCH], .config.minmax = { 0,  200 } },
    { "gtune_hiP_yw",               VAR_UINT8  | PROFILE_VALUE,  &masterConfig.profile[0].pidProfile.gtune_hilimP[FD_YAW], .config.minmax = { 0,  200 } },
    { "gtune_pwr",                  VAR_UINT8  | PROFILE_VALUE,  &masterConfig.profile[0].pidProfile.gtune_pwr, .config.minmax = { 0,  10 } },
    { "gtune_settle_time",          VAR_UINT16 | PROFILE_VALUE,  &masterConfig.profile[0].pidProfile.gtune_settle_time, .config.minmax = { 200,  1000 } },
    { "gtune_average_cycles",       VAR_UINT8  | PROFILE_VALUE,  &masterConfig.profile[0].pidProfile.gtune_average_cycles, .config.minmax = { 8,  128 } },
#endif

#ifdef SERIAL_RX
    { "serialrx_provider",          VAR_UINT8  | MASTER_VALUE | MODE_LOOKUP,  &masterConfig.rxConfig.serialrx_provider, .config.lookup = { TABLE_SERIAL_RX } },
#endif
    { "sbus_inversion",             VAR_UINT8  | MASTER_VALUE | MODE_LOOKUP,  &masterConfig.rxConfig.sbus_inversion, .config.lookup = { TABLE_OFF_ON } },
#ifdef SPEKTRUM_BIND
    { "spektrum_sat_bind",          VAR_UINT8  | MASTER_VALUE,  &masterConfig.rxConfig.spektrum_sat_bind, .config.minmax = { SPEKTRUM_SAT_BIND_DISABLED,  SPEKTRUM_SAT_BIND_MAX} },
    { "spektrum_sat_bind_autoreset",VAR_UINT8  | MASTER_VALUE,  &masterConfig.rxConfig.spektrum_sat_bind_autoreset, .config.minmax = { 0,  1} },
#endif

#ifdef TELEMETRY
    { "telemetry_switch",           VAR_UINT8  | MASTER_VALUE | MODE_LOOKUP,  &masterConfig.telemetryConfig.telemetry_switch, .config.lookup = { TABLE_OFF_ON } },
    { "telemetry_inversion",        VAR_UINT8  | MASTER_VALUE | MODE_LOOKUP,  &masterConfig.telemetryConfig.telemetry_inversion, .config.lookup = { TABLE_OFF_ON } },
    { "frsky_default_lattitude",    VAR_FLOAT  | MASTER_VALUE,  &masterConfig.telemetryConfig.gpsNoFixLatitude, .config.minmax = { -90.0,  90.0 } },
    { "frsky_default_longitude",    VAR_FLOAT  | MASTER_VALUE,  &masterConfig.telemetryConfig.gpsNoFixLongitude, .config.minmax = { -180.0,  180.0 } },
    { "frsky_coordinates_format",   VAR_UINT8  | MASTER_VALUE,  &masterConfig.telemetryConfig.frsky_coordinate_format, .config.minmax = { 0,  FRSKY_FORMAT_NMEA } },
    { "frsky_unit",                 VAR_UINT8  | MASTER_VALUE | MODE_LOOKUP,  &masterConfig.telemetryConfig.frsky_unit, .config.lookup = { TABLE_UNIT } },
    { "frsky_vfas_precision",       VAR_UINT8  | MASTER_VALUE,  &masterConfig.telemetryConfig.frsky_vfas_precision, .config.minmax = { FRSKY_VFAS_PRECISION_LOW,  FRSKY_VFAS_PRECISION_HIGH } },
    { "frsky_vfas_cell_voltage",    VAR_UINT8  | MASTER_VALUE | MODE_LOOKUP,  &masterConfig.telemetryConfig.frsky_vfas_cell_voltage, .config.lookup = { TABLE_OFF_ON } },
    { "hott_alarm_sound_interval",  VAR_UINT8  | MASTER_VALUE,  &masterConfig.telemetryConfig.hottAlarmSoundInterval, .config.minmax = { 0,  120 } },
    { "pid_values_as_telemetry",    VAR_UINT8  | MASTER_VALUE | MODE_LOOKUP,  &masterConfig.telemetryConfig.pidValuesAsTelemetry, .config.lookup = {TABLE_OFF_ON } },
#endif

    { "battery_capacity",           VAR_UINT16 | MASTER_VALUE,  &masterConfig.batteryConfig.batteryCapacity, .config.minmax = { 0,  20000 } },
    { "vbat_scale",                 VAR_UINT8  | MASTER_VALUE,  &masterConfig.batteryConfig.vbatscale, .config.minmax = { VBAT_SCALE_MIN,  VBAT_SCALE_MAX } },
    { "vbat_max_cell_voltage",      VAR_UINT8  | MASTER_VALUE,  &masterConfig.batteryConfig.vbatmaxcellvoltage, .config.minmax = { 10,  50 } },
    { "vbat_min_cell_voltage",      VAR_UINT8  | MASTER_VALUE,  &masterConfig.batteryConfig.vbatmincellvoltage, .config.minmax = { 10,  50 } },
    { "vbat_warning_cell_voltage",  VAR_UINT8  | MASTER_VALUE,  &masterConfig.batteryConfig.vbatwarningcellvoltage, .config.minmax = { 10,  50 } },
    { "vbat_hysteresis",            VAR_UINT8  | MASTER_VALUE,  &masterConfig.batteryConfig.vbathysteresis, .config.minmax = { 0,  250 } },
    { "current_meter_scale",        VAR_INT16  | MASTER_VALUE,  &masterConfig.batteryConfig.currentMeterScale, .config.minmax = { -10000,  10000 } },
    { "current_meter_offset",       VAR_UINT16 | MASTER_VALUE,  &masterConfig.batteryConfig.currentMeterOffset, .config.minmax = { 0,  3300 } },
    { "multiwii_current_meter_output", VAR_UINT8  | MASTER_VALUE | MODE_LOOKUP,  &masterConfig.batteryConfig.multiwiiCurrentMeterOutput, .config.lookup = { TABLE_OFF_ON } },
    { "current_meter_type",         VAR_UINT8  | MASTER_VALUE | MODE_LOOKUP,  &masterConfig.batteryConfig.currentMeterType, .config.lookup = { TABLE_CURRENT_SENSOR } },
    { "battery_notpresent_level",   VAR_UINT8  | MASTER_VALUE, &masterConfig.batteryConfig.batterynotpresentlevel, .config.minmax = { 0, 200 } },
    { "align_gyro",                 VAR_UINT8  | MASTER_VALUE | MODE_LOOKUP,  &masterConfig.sensorAlignmentConfig.gyro_align, .config.lookup = { TABLE_ALIGNMENT } },
    { "align_acc",                  VAR_UINT8  | MASTER_VALUE | MODE_LOOKUP,  &masterConfig.sensorAlignmentConfig.acc_align, .config.lookup = { TABLE_ALIGNMENT } },
    { "align_mag",                  VAR_UINT8  | MASTER_VALUE | MODE_LOOKUP,  &masterConfig.sensorAlignmentConfig.mag_align, .config.lookup = { TABLE_ALIGNMENT } },

    { "align_board_roll",           VAR_INT16  | MASTER_VALUE,  &masterConfig.boardAlignment.rollDegrees, .config.minmax = { -180,  360 } },
    { "align_board_pitch",          VAR_INT16  | MASTER_VALUE,  &masterConfig.boardAlignment.pitchDegrees, .config.minmax = { -180,  360 } },
    { "align_board_yaw",            VAR_INT16  | MASTER_VALUE,  &masterConfig.boardAlignment.yawDegrees, .config.minmax = { -180,  360 } },

    { "max_angle_inclination",      VAR_UINT16 | MASTER_VALUE,  &masterConfig.max_angle_inclination, .config.minmax = { 100,  900 } },
    { "pid_delta_method",           VAR_UINT8  | PROFILE_VALUE | MODE_LOOKUP, &masterConfig.profile[0].pidProfile.deltaMethod, .config.lookup = { TABLE_DELTA_METHOD } },
    { "gyro_lpf",                   VAR_UINT8  | MASTER_VALUE | MODE_LOOKUP,  &masterConfig.gyro_lpf, .config.lookup = { TABLE_GYRO_LPF } },
    { "gyro_sync_denom",            VAR_UINT8  | MASTER_VALUE,  &masterConfig.gyro_sync_denom, .config.minmax = { 1,  8 } },
    { "gyro_lowpass_level",         VAR_UINT8  | MASTER_VALUE | MODE_LOOKUP,  &masterConfig.gyro_soft_type, .config.lookup = { TABLE_LOWPASS_TYPE } },
    { "gyro_lowpass",               VAR_UINT8  | MASTER_VALUE,  &masterConfig.gyro_soft_lpf_hz, .config.minmax = { 0,  255 } },
    { "gyro_notch_hz",              VAR_UINT16 | MASTER_VALUE,  &masterConfig.gyro_soft_notch_hz, .config.minmax = { 0,  500 } },
    { "gyro_notch_cutoff",          VAR_UINT16 | MASTER_VALUE,  &masterConfig.gyro_soft_notch_cutoff, .config.minmax = { 1,  500 } },
    { "moron_threshold",            VAR_UINT8  | MASTER_VALUE,  &masterConfig.gyroConfig.gyroMovementCalibrationThreshold, .config.minmax = { 0,  128 } },
    { "imu_dcm_kp",                 VAR_UINT16 | MASTER_VALUE,  &masterConfig.dcm_kp, .config.minmax = { 0,  50000 } },
    { "imu_dcm_ki",                 VAR_UINT16 | MASTER_VALUE,  &masterConfig.dcm_ki, .config.minmax = { 0,  50000 } },

    { "alt_hold_deadband",          VAR_UINT8  | MASTER_VALUE, &masterConfig.rcControlsConfig.alt_hold_deadband, .config.minmax = { 1,  250 } },
    { "alt_hold_fast_change",       VAR_UINT8  | MASTER_VALUE | MODE_LOOKUP, &masterConfig.rcControlsConfig.alt_hold_fast_change, .config.lookup = { TABLE_OFF_ON } },
    { "deadband",                   VAR_UINT8  | MASTER_VALUE, &masterConfig.rcControlsConfig.deadband, .config.minmax = { 0,  32 } },
    { "yaw_deadband",               VAR_UINT8  | MASTER_VALUE, &masterConfig.rcControlsConfig.yaw_deadband, .config.minmax = { 0,  100 } },

    { "throttle_correction_value",  VAR_UINT8  | MASTER_VALUE, &masterConfig.throttle_correction_value, .config.minmax = { 0,  150 } },
    { "throttle_correction_angle",  VAR_UINT16 | MASTER_VALUE, &masterConfig.throttle_correction_angle, .config.minmax = { 1,  900 } },

    { "yaw_control_direction",      VAR_INT8   | MASTER_VALUE,  &masterConfig.yaw_control_direction, .config.minmax = { -1,  1 } },

    { "yaw_motor_direction",        VAR_INT8   | MASTER_VALUE, &masterConfig.mixerConfig.yaw_motor_direction, .config.minmax = { -1,  1 } },
    { "yaw_p_limit",                VAR_UINT16 | PROFILE_VALUE, &masterConfig.profile[0].pidProfile.yaw_p_limit, .config.minmax = { YAW_P_LIMIT_MIN, YAW_P_LIMIT_MAX } },
#ifdef USE_SERVOS
    { "tri_unarmed_servo",          VAR_INT8   | MASTER_VALUE | MODE_LOOKUP, &masterConfig.mixerConfig.tri_unarmed_servo, .config.lookup = { TABLE_OFF_ON } },
    { "servo_lowpass_freq",         VAR_UINT16 | MASTER_VALUE, &masterConfig.mixerConfig.servo_lowpass_freq, .config.minmax = { 10,  400} },
    { "servo_lowpass_enable",       VAR_INT8   | MASTER_VALUE | MODE_LOOKUP, &masterConfig.mixerConfig.servo_lowpass_enable, .config.lookup = { TABLE_OFF_ON } },
#endif

    { "rc_rate",                    VAR_UINT8  | PROFILE_RATE_VALUE, &masterConfig.profile[0].controlRateProfile[0].rcRate8, .config.minmax = { 0,  255 } },
    { "rc_rate_yaw",                VAR_UINT8  | PROFILE_RATE_VALUE, &masterConfig.profile[0].controlRateProfile[0].rcYawRate8, .config.minmax = { 0,  255 } },
    { "rc_expo",                    VAR_UINT8  | PROFILE_RATE_VALUE, &masterConfig.profile[0].controlRateProfile[0].rcExpo8, .config.minmax = { 0,  100 } },
    { "rc_yaw_expo",                VAR_UINT8  | PROFILE_RATE_VALUE, &masterConfig.profile[0].controlRateProfile[0].rcYawExpo8, .config.minmax = { 0,  100 } },
    { "thr_mid",                    VAR_UINT8  | PROFILE_RATE_VALUE, &masterConfig.profile[0].controlRateProfile[0].thrMid8, .config.minmax = { 0,  100 } },
    { "thr_expo",                   VAR_UINT8  | PROFILE_RATE_VALUE, &masterConfig.profile[0].controlRateProfile[0].thrExpo8, .config.minmax = { 0,  100 } },
    { "roll_srate",                 VAR_UINT8  | PROFILE_RATE_VALUE, &masterConfig.profile[0].controlRateProfile[0].rates[FD_ROLL], .config.minmax = { 0,  CONTROL_RATE_CONFIG_ROLL_PITCH_RATE_MAX } },
    { "pitch_srate",                VAR_UINT8  | PROFILE_RATE_VALUE, &masterConfig.profile[0].controlRateProfile[0].rates[FD_PITCH], .config.minmax = { 0,  CONTROL_RATE_CONFIG_ROLL_PITCH_RATE_MAX } },
    { "yaw_srate",                  VAR_UINT8  | PROFILE_RATE_VALUE, &masterConfig.profile[0].controlRateProfile[0].rates[FD_YAW], .config.minmax = { 0,  CONTROL_RATE_CONFIG_YAW_RATE_MAX } },
    { "tpa_rate",                   VAR_UINT8  | PROFILE_RATE_VALUE, &masterConfig.profile[0].controlRateProfile[0].dynThrPID, .config.minmax = { 0,  CONTROL_RATE_CONFIG_TPA_MAX} },
    { "tpa_breakpoint",             VAR_UINT16 | PROFILE_RATE_VALUE, &masterConfig.profile[0].controlRateProfile[0].tpa_breakpoint, .config.minmax = { PWM_RANGE_MIN,  PWM_RANGE_MAX} },
    { "airmode_activate_throttle",  VAR_UINT16 | MASTER_VALUE, &masterConfig.rxConfig.airModeActivateThreshold, .config.minmax = {1000, 2000 } },

    { "failsafe_delay",             VAR_UINT8  | MASTER_VALUE,  &masterConfig.failsafeConfig.failsafe_delay, .config.minmax = { 0,  200 } },
    { "failsafe_off_delay",         VAR_UINT8  | MASTER_VALUE,  &masterConfig.failsafeConfig.failsafe_off_delay, .config.minmax = { 0,  200 } },
    { "failsafe_throttle",          VAR_UINT16 | MASTER_VALUE,  &masterConfig.failsafeConfig.failsafe_throttle, .config.minmax = { PWM_RANGE_MIN,  PWM_RANGE_MAX } },
    { "failsafe_kill_switch",       VAR_UINT8  | MASTER_VALUE | MODE_LOOKUP,  &masterConfig.failsafeConfig.failsafe_kill_switch, .config.lookup = { TABLE_OFF_ON } },
    { "failsafe_throttle_low_delay",VAR_UINT16 | MASTER_VALUE,  &masterConfig.failsafeConfig.failsafe_throttle_low_delay, .config.minmax = { 0,  300 } },
    { "failsafe_procedure",         VAR_UINT8  | MASTER_VALUE | MODE_LOOKUP,  &masterConfig.failsafeConfig.failsafe_procedure, .config.lookup = { TABLE_FAILSAFE } },

    { "rx_min_usec",                VAR_UINT16 | MASTER_VALUE,  &masterConfig.rxConfig.rx_min_usec, .config.minmax = { PWM_PULSE_MIN,  PWM_PULSE_MAX } },
    { "rx_max_usec",                VAR_UINT16 | MASTER_VALUE,  &masterConfig.rxConfig.rx_max_usec, .config.minmax = { PWM_PULSE_MIN,  PWM_PULSE_MAX } },

#ifdef USE_SERVOS
    { "gimbal_mode",                VAR_UINT8  | MASTER_VALUE | MODE_LOOKUP, &masterConfig.gimbalConfig.mode, .config.lookup = { TABLE_GIMBAL_MODE } },
#endif

    { "acc_hardware",               VAR_UINT8  | MASTER_VALUE | MODE_LOOKUP,  &masterConfig.acc_hardware, .config.lookup = { TABLE_ACC_HARDWARE } },
    { "acc_lpf_hz",                 VAR_UINT16 | MASTER_VALUE, &masterConfig.acc_lpf_hz, .config.minmax = { 0,  400 } },
    { "accxy_deadband",             VAR_UINT8  | MASTER_VALUE, &masterConfig.accDeadband.xy, .config.minmax = { 0,  100 } },
    { "accz_deadband",              VAR_UINT8  | MASTER_VALUE, &masterConfig.accDeadband.z, .config.minmax = { 0,  100 } },
    { "acc_unarmedcal",             VAR_UINT8  | MASTER_VALUE | MODE_LOOKUP, &masterConfig.acc_unarmedcal, .config.lookup = { TABLE_OFF_ON } },
    { "acc_trim_pitch",             VAR_INT16  | MASTER_VALUE, &masterConfig.accelerometerTrims.values.pitch, .config.minmax = { -300,  300 } },
    { "acc_trim_roll",              VAR_INT16  | MASTER_VALUE, &masterConfig.accelerometerTrims.values.roll, .config.minmax = { -300,  300 } },

#ifdef BARO
    { "baro_tab_size",              VAR_UINT8  | MASTER_VALUE, &masterConfig.barometerConfig.baro_sample_count, .config.minmax = { 0,  BARO_SAMPLE_COUNT_MAX } },
    { "baro_noise_lpf",             VAR_FLOAT  | MASTER_VALUE, &masterConfig.barometerConfig.baro_noise_lpf, .config.minmax = { 0 , 1 } },
    { "baro_cf_vel",                VAR_FLOAT  | MASTER_VALUE, &masterConfig.barometerConfig.baro_cf_vel, .config.minmax = { 0 , 1 } },
    { "baro_cf_alt",                VAR_FLOAT  | MASTER_VALUE, &masterConfig.barometerConfig.baro_cf_alt, .config.minmax = { 0 , 1 } },
    { "baro_hardware",              VAR_UINT8  | MASTER_VALUE | MODE_LOOKUP,  &masterConfig.baro_hardware, .config.lookup = { TABLE_BARO_HARDWARE } },
#endif

#ifdef MAG
    { "mag_hardware",               VAR_UINT8  | MASTER_VALUE | MODE_LOOKUP,  &masterConfig.mag_hardware, .config.lookup = { TABLE_MAG_HARDWARE } },
    { "mag_declination",            VAR_INT16  | MASTER_VALUE, &masterConfig.mag_declination, .config.minmax = { -18000,  18000 } },
#endif
    { "dterm_lowpass_level",        VAR_UINT8  | PROFILE_VALUE | MODE_LOOKUP, &masterConfig.profile[0].pidProfile.dterm_filter_type, .config.lookup = { TABLE_LOWPASS_TYPE } },
    { "dterm_lowpass",              VAR_INT16  | PROFILE_VALUE, &masterConfig.profile[0].pidProfile.dterm_lpf_hz, .config.minmax = {0, 500 } },
    { "dterm_notch_hz",             VAR_UINT16 | PROFILE_VALUE, &masterConfig.profile[0].pidProfile.dterm_notch_hz, .config.minmax = { 0,  500 } },
    { "dterm_notch_cutoff",         VAR_UINT16 | PROFILE_VALUE, &masterConfig.profile[0].pidProfile.dterm_notch_cutoff, .config.minmax = { 1,  500 } },
    { "vbat_pid_compensation",      VAR_UINT8  | PROFILE_VALUE | MODE_LOOKUP, &masterConfig.profile[0].pidProfile.vbatPidCompensation, .config.lookup = { TABLE_OFF_ON } },
    { "pid_at_min_throttle",        VAR_UINT8  | PROFILE_VALUE | MODE_LOOKUP, &masterConfig.profile[0].pidProfile.pidAtMinThrottle, .config.lookup = { TABLE_OFF_ON } },
    { "iterm_throttle_gain",        VAR_UINT8  | PROFILE_VALUE, &masterConfig.profile[0].pidProfile.itermThrottleGain, .config.minmax = {0, 200 } },
    { "pterm_srate_ratio",          VAR_UINT8  | PROFILE_VALUE, &masterConfig.profile[0].pidProfile.ptermSRateWeight, .config.minmax = {0, 100 } },
    { "dterm_setpoint_weight",      VAR_UINT8  | PROFILE_VALUE, &masterConfig.profile[0].pidProfile.dtermSetpointWeight, .config.minmax = {0, 255 } },
    { "yaw_rate_accel_limit",       VAR_UINT16 | PROFILE_VALUE, &masterConfig.profile[0].pidProfile.yawRateAccelLimit, .config.minmax = {0, 1000 } },
    { "rate_accel_limit",           VAR_UINT16 | PROFILE_VALUE, &masterConfig.profile[0].pidProfile.rateAccelLimit, .config.minmax = {0, 1000 } },

    { "accum_threshold",            VAR_UINT16 | PROFILE_VALUE, &masterConfig.profile[0].pidProfile.rollPitchItermIgnoreRate, .config.minmax = {15, 1000 } },
    { "yaw_accum_threshold",        VAR_UINT16 | PROFILE_VALUE, &masterConfig.profile[0].pidProfile.yawItermIgnoreRate, .config.minmax = {15, 1000 } },
    { "yaw_lowpass",                VAR_UINT16 | PROFILE_VALUE, &masterConfig.profile[0].pidProfile.yaw_lpf_hz, .config.minmax = {0, 500 } },
    { "pid_process_denom",          VAR_UINT8  | MASTER_VALUE,  &masterConfig.pid_process_denom, .config.minmax = { 1,  8 } },

#ifndef SKIP_PID_FLOAT
    { "pid_controller",             VAR_UINT8  | PROFILE_VALUE | MODE_LOOKUP, &masterConfig.profile[0].pidProfile.pidController, .config.lookup = { TABLE_PID_CONTROLLER } },
#endif

    { "p_pitch",                    VAR_UINT8  | PROFILE_VALUE, &masterConfig.profile[0].pidProfile.P8[PITCH], .config.minmax = { 0,  200 } },
    { "i_pitch",                    VAR_UINT8  | PROFILE_VALUE, &masterConfig.profile[0].pidProfile.I8[PITCH], .config.minmax = { 0,  200 } },
    { "d_pitch",                    VAR_UINT8  | PROFILE_VALUE, &masterConfig.profile[0].pidProfile.D8[PITCH], .config.minmax = { 0,  200 } },
    { "p_roll",                     VAR_UINT8  | PROFILE_VALUE, &masterConfig.profile[0].pidProfile.P8[ROLL], .config.minmax = { 0,  200 } },
    { "i_roll",                     VAR_UINT8  | PROFILE_VALUE, &masterConfig.profile[0].pidProfile.I8[ROLL], .config.minmax = { 0,  200 } },
    { "d_roll",                     VAR_UINT8  | PROFILE_VALUE, &masterConfig.profile[0].pidProfile.D8[ROLL], .config.minmax = { 0,  200 } },
    { "p_yaw",                      VAR_UINT8  | PROFILE_VALUE, &masterConfig.profile[0].pidProfile.P8[YAW], .config.minmax = { 0,  200 } },
    { "i_yaw",                      VAR_UINT8  | PROFILE_VALUE, &masterConfig.profile[0].pidProfile.I8[YAW], .config.minmax = { 0,  200 } },
    { "d_yaw",                      VAR_UINT8  | PROFILE_VALUE, &masterConfig.profile[0].pidProfile.D8[YAW], .config.minmax = { 0,  200 } },

    { "p_alt",                      VAR_UINT8  | PROFILE_VALUE, &masterConfig.profile[0].pidProfile.P8[PIDALT], .config.minmax = { 0,  200 } },
    { "i_alt",                      VAR_UINT8  | PROFILE_VALUE, &masterConfig.profile[0].pidProfile.I8[PIDALT], .config.minmax = { 0,  200 } },
    { "d_alt",                      VAR_UINT8  | PROFILE_VALUE, &masterConfig.profile[0].pidProfile.D8[PIDALT], .config.minmax = { 0,  200 } },

    { "p_level",                    VAR_UINT8  | PROFILE_VALUE, &masterConfig.profile[0].pidProfile.P8[PIDLEVEL], .config.minmax = { 0,  200 } },
    { "i_level",                    VAR_UINT8  | PROFILE_VALUE, &masterConfig.profile[0].pidProfile.I8[PIDLEVEL], .config.minmax = { 0,  200 } },
    { "d_level",                    VAR_UINT8  | PROFILE_VALUE, &masterConfig.profile[0].pidProfile.D8[PIDLEVEL], .config.minmax = { 0,  200 } },

    { "p_vel",                      VAR_UINT8  | PROFILE_VALUE, &masterConfig.profile[0].pidProfile.P8[PIDVEL], .config.minmax = { 0,  200 } },
    { "i_vel",                      VAR_UINT8  | PROFILE_VALUE, &masterConfig.profile[0].pidProfile.I8[PIDVEL], .config.minmax = { 0,  200 } },
    { "d_vel",                      VAR_UINT8  | PROFILE_VALUE, &masterConfig.profile[0].pidProfile.D8[PIDVEL], .config.minmax = { 0,  200 } },

#ifdef BLACKBOX
    { "blackbox_rate_num",          VAR_UINT8  | MASTER_VALUE,  &masterConfig.blackbox_rate_num, .config.minmax = { 1,  32 } },
    { "blackbox_rate_denom",        VAR_UINT8  | MASTER_VALUE,  &masterConfig.blackbox_rate_denom, .config.minmax = { 1,  32 } },
    { "blackbox_device",            VAR_UINT8  | MASTER_VALUE | MODE_LOOKUP,  &masterConfig.blackbox_device, .config.lookup = { TABLE_BLACKBOX_DEVICE } },
    { "blackbox_on_motor_test",     VAR_UINT8  | MASTER_VALUE | MODE_LOOKUP,  &masterConfig.blackbox_on_motor_test, .config.lookup = { TABLE_OFF_ON } },
#endif

#ifdef VTX
    { "vtx_band",                   VAR_UINT8  | MASTER_VALUE,  &masterConfig.vtx_band, .config.minmax = { 1, 5 } },
    { "vtx_channel",                VAR_UINT8  | MASTER_VALUE,  &masterConfig.vtx_channel, .config.minmax = { 1, 8 } },
    { "vtx_mode",                   VAR_UINT8  | MASTER_VALUE,  &masterConfig.vtx_mode, .config.minmax = { 0, 2 } },
    { "vtx_mhz",                    VAR_UINT16 | MASTER_VALUE,  &masterConfig.vtx_mhz, .config.minmax = { 5600, 5950 } },
#endif

#ifdef MAG
    { "magzero_x",                  VAR_INT16  | MASTER_VALUE, &masterConfig.magZero.raw[X], .config.minmax = { -32768,  32767 } },
    { "magzero_y",                  VAR_INT16  | MASTER_VALUE, &masterConfig.magZero.raw[Y], .config.minmax = { -32768,  32767 } },
    { "magzero_z",                  VAR_INT16  | MASTER_VALUE, &masterConfig.magZero.raw[Z], .config.minmax = { -32768,  32767 } },
#endif
#ifdef LED_STRIP
    { "ledstrip_visual_beeper",      VAR_UINT8  | MASTER_VALUE | MODE_LOOKUP,  &masterConfig.ledstrip_visual_beeper, .config.lookup = { TABLE_OFF_ON } },
#endif
#ifdef USE_RTC6705
    { "vtx_channel",                VAR_UINT8  | MASTER_VALUE, &masterConfig.vtx_channel, .config.minmax = { 0,  39 } },
    { "vtx_power",                  VAR_UINT8  | MASTER_VALUE, &masterConfig.vtx_power,   .config.minmax = { 0,  1 } },
#endif
#ifdef OSD
    { "osd_video_system",           VAR_UINT8  | MASTER_VALUE, &masterConfig.osdProfile.video_system, .config.minmax = { 0, 2 } },
    { "osd_main_voltage_pos",       VAR_INT16  | MASTER_VALUE, &masterConfig.osdProfile.item_pos[OSD_MAIN_BATT_VOLTAGE], .config.minmax = { -480, 480 } },
    { "osd_rssi_pos",               VAR_INT16  | MASTER_VALUE, &masterConfig.osdProfile.item_pos[OSD_RSSI_VALUE], .config.minmax = { -480, 480 } },
    { "osd_timer_pos",              VAR_INT16  | MASTER_VALUE, &masterConfig.osdProfile.item_pos[OSD_TIMER], .config.minmax = { -480, 480 } },
    { "osd_throttle_pos",           VAR_INT16  | MASTER_VALUE, &masterConfig.osdProfile.item_pos[OSD_THROTTLE_POS], .config.minmax = { -480, 480 } },
    { "osd_cpu_load_pos",           VAR_INT16  | MASTER_VALUE, &masterConfig.osdProfile.item_pos[OSD_CPU_LOAD], .config.minmax = { -480, 480 } },
    { "osd_vtx_channel_pos",        VAR_INT16  | MASTER_VALUE, &masterConfig.osdProfile.item_pos[OSD_VTX_CHANNEL], .config.minmax = { -480, 480 } },
    { "osd_voltage_warning_pos",    VAR_INT16  | MASTER_VALUE, &masterConfig.osdProfile.item_pos[OSD_VOLTAGE_WARNING], .config.minmax = { -480, 480 } },
    { "osd_armed_pos",              VAR_INT16  | MASTER_VALUE, &masterConfig.osdProfile.item_pos[OSD_ARMED], .config.minmax = { -480, 480 } },
    { "osd_disarmed_pos",           VAR_INT16  | MASTER_VALUE, &masterConfig.osdProfile.item_pos[OSD_DISARMED], .config.minmax = { -480, 480 } },
    { "osd_artificial_horizon",     VAR_INT16  | MASTER_VALUE, &masterConfig.osdProfile.item_pos[OSD_ARTIFICIAL_HORIZON], .config.minmax = { -1, 0 } },
    { "osd_horizon_sidebars",       VAR_INT16  | MASTER_VALUE, &masterConfig.osdProfile.item_pos[OSD_HORIZON_SIDEBARS], .config.minmax = { -1, 0 } },
    { "osd_current_draw_pos",       VAR_INT16  | MASTER_VALUE, &masterConfig.osdProfile.item_pos[OSD_CURRENT_DRAW], .config.minmax = { -480, 480 } },
    { "osd_mah_drawn_pos",          VAR_INT16  | MASTER_VALUE, &masterConfig.osdProfile.item_pos[OSD_MAH_DRAWN], .config.minmax = { -480, 480 } },
    { "osd_craft_name_pos",         VAR_INT16  | MASTER_VALUE, &masterConfig.osdProfile.item_pos[OSD_CRAFT_NAME], .config.minmax = { -480, 480 } },
#endif
};

#define VALUE_COUNT (sizeof(valueTable) / sizeof(clivalue_t))

typedef union {
    int32_t int_value;
    float float_value;
} int_float_value_t;

static void cliSetVar(const clivalue_t *var, const int_float_value_t value);
static void cliPrintVar(const clivalue_t *var, uint32_t full);
static void cliPrintVarDefault(const clivalue_t *var, uint32_t full, master_t *defaultConfig);
static void cliPrintVarRange(const clivalue_t *var);
static void cliPrint(const char *str);
static void cliPrintf(const char *fmt, ...);
static void cliWrite(uint8_t ch);

static bool cliDumpPrintf(uint8_t dumpMask, bool equalsDefault, const char *format, ...);
static bool cliDefaultPrintf(uint8_t dumpMask, bool equalsDefault, const char *format, ...);

static void cliPrompt(void)
{
    cliPrint("\r\n# ");
    bufWriterFlush(cliWriter);
}

static void cliShowParseError(void)
{
    cliPrint("Parse error\r\n");
}

static void cliShowArgumentRangeError(char *name, int min, int max)
{
    cliPrintf("%s must be between %d and %d\r\n", name, min, max);
}

static char *nextArg(char *currentArg)
{
    char *ptr = strchr(currentArg, ' ');
    while (ptr && *ptr == ' ') {
        ptr++;
    }

    return ptr;
}

static char *processChannelRangeArgs(char *ptr, channelRange_t *range, uint8_t *validArgumentCount)
{
    int val;

    for (uint32_t argIndex = 0; argIndex < 2; argIndex++) {
        ptr = nextArg(ptr);
        if (ptr) {
            val = atoi(ptr);
            val = CHANNEL_VALUE_TO_STEP(val);
            if (val >= MIN_MODE_RANGE_STEP && val <= MAX_MODE_RANGE_STEP) {
                if (argIndex == 0) {
                    range->startStep = val;
                } else {
                    range->endStep = val;
                }
                (*validArgumentCount)++;
            }
        }
    }

    return ptr;
}

// Check if a string's length is zero
static bool isEmpty(const char *string)
{
    return *string == '\0';
}

static void printRxFail(uint8_t dumpMask, master_t *defaultConfig)
{
    // print out rxConfig failsafe settings
    rxFailsafeChannelConfiguration_t *channelFailsafeConfiguration;
    rxFailsafeChannelConfiguration_t *channelFailsafeConfigurationDefault;
    bool equalsDefault;
    bool requireValue;
    for (uint32_t channel = 0; channel < MAX_SUPPORTED_RC_CHANNEL_COUNT; channel++) {
        channelFailsafeConfiguration = &masterConfig.rxConfig.failsafe_channel_configurations[channel];
        channelFailsafeConfigurationDefault = &defaultConfig->rxConfig.failsafe_channel_configurations[channel];
        equalsDefault = channelFailsafeConfiguration->mode == channelFailsafeConfigurationDefault->mode
            && channelFailsafeConfiguration->step == channelFailsafeConfigurationDefault->step;
        requireValue = channelFailsafeConfiguration->mode == RX_FAILSAFE_MODE_SET;
        if (requireValue) {
            const char *format = "rxfail %u %c %d\r\n";
            cliDefaultPrintf(dumpMask, equalsDefault, format,
                channel,
                rxFailsafeModeCharacters[channelFailsafeConfigurationDefault->mode],
                RXFAIL_STEP_TO_CHANNEL_VALUE(channelFailsafeConfigurationDefault->step)
            );
            cliDumpPrintf(dumpMask, equalsDefault, format,
                channel,
                rxFailsafeModeCharacters[channelFailsafeConfiguration->mode],
                RXFAIL_STEP_TO_CHANNEL_VALUE(channelFailsafeConfiguration->step)
            );
        } else {
            const char *format = "rxfail %u %c\r\n";
            cliDefaultPrintf(dumpMask, equalsDefault, format,
                channel,
                rxFailsafeModeCharacters[channelFailsafeConfigurationDefault->mode]
            );
            cliDumpPrintf(dumpMask, equalsDefault, format,
                channel,
                rxFailsafeModeCharacters[channelFailsafeConfiguration->mode]
            );
        }
    }
}

static void cliRxFail(char *cmdline)
{
    uint8_t channel;
    char buf[3];

    if (isEmpty(cmdline)) {
        // print out rxConfig failsafe settings
        for (channel = 0; channel < MAX_SUPPORTED_RC_CHANNEL_COUNT; channel++) {
            cliRxFail(itoa(channel, buf, 10));
        }
    } else {
        char *ptr = cmdline;
        channel = atoi(ptr++);
        if ((channel < MAX_SUPPORTED_RC_CHANNEL_COUNT)) {

            rxFailsafeChannelConfiguration_t *channelFailsafeConfiguration = &masterConfig.rxConfig.failsafe_channel_configurations[channel];

            uint16_t value;
            rxFailsafeChannelType_e type = (channel < NON_AUX_CHANNEL_COUNT) ? RX_FAILSAFE_TYPE_FLIGHT : RX_FAILSAFE_TYPE_AUX;
            rxFailsafeChannelMode_e mode = channelFailsafeConfiguration->mode;
            bool requireValue = channelFailsafeConfiguration->mode == RX_FAILSAFE_MODE_SET;

            ptr = nextArg(ptr);
            if (ptr) {
                char *p = strchr(rxFailsafeModeCharacters, *(ptr));
                if (p) {
                    uint8_t requestedMode = p - rxFailsafeModeCharacters;
                    mode = rxFailsafeModesTable[type][requestedMode];
                } else {
                    mode = RX_FAILSAFE_MODE_INVALID;
                }
                if (mode == RX_FAILSAFE_MODE_INVALID) {
                    cliShowParseError();
                    return;
                }

                requireValue = mode == RX_FAILSAFE_MODE_SET;

                ptr = nextArg(ptr);
                if (ptr) {
                    if (!requireValue) {
                        cliShowParseError();
                        return;
                    }
                    value = atoi(ptr);
                    value = CHANNEL_VALUE_TO_RXFAIL_STEP(value);
                    if (value > MAX_RXFAIL_RANGE_STEP) {
                        cliPrint("Value out of range\r\n");
                        return;
                    }

                    channelFailsafeConfiguration->step = value;
                } else if (requireValue) {
                    cliShowParseError();
                    return;
                }
                channelFailsafeConfiguration->mode = mode;

            }

            char modeCharacter = rxFailsafeModeCharacters[channelFailsafeConfiguration->mode];

            // double use of cliPrintf below
            // 1. acknowledge interpretation on command,
            // 2. query current setting on single item,

            if (requireValue) {
                cliPrintf("rxfail %u %c %d\r\n",
                    channel,
                    modeCharacter,
                    RXFAIL_STEP_TO_CHANNEL_VALUE(channelFailsafeConfiguration->step)
                );
            } else {
                cliPrintf("rxfail %u %c\r\n",
                    channel,
                    modeCharacter
                );
            }
        } else {
            cliShowArgumentRangeError("channel", 0, MAX_SUPPORTED_RC_CHANNEL_COUNT - 1);
        }
    }
}

static void printAux(uint8_t dumpMask, master_t *defaultConfig)
{
    // print out aux channel settings
    modeActivationCondition_t *mac;
    modeActivationCondition_t *macDefault;
    bool equalsDefault;
    for (uint32_t i = 0; i < MAX_MODE_ACTIVATION_CONDITION_COUNT; i++) {
        mac = &masterConfig.modeActivationConditions[i];
        macDefault = &defaultConfig->modeActivationConditions[i];
        equalsDefault = mac->modeId == macDefault->modeId
            && mac->auxChannelIndex == macDefault->auxChannelIndex
            && mac->range.startStep == macDefault->range.startStep
            && mac->range.endStep == macDefault->range.endStep;
        const char *format = "aux %u %u %u %u %u\r\n";
        cliDefaultPrintf(dumpMask, equalsDefault, format,
            i,
            macDefault->modeId,
            macDefault->auxChannelIndex,
            MODE_STEP_TO_CHANNEL_VALUE(macDefault->range.startStep),
            MODE_STEP_TO_CHANNEL_VALUE(macDefault->range.endStep)
        );
        cliDumpPrintf(dumpMask, equalsDefault, format,
            i,
            mac->modeId,
            mac->auxChannelIndex,
            MODE_STEP_TO_CHANNEL_VALUE(mac->range.startStep),
            MODE_STEP_TO_CHANNEL_VALUE(mac->range.endStep)
        );
    }
}

static void cliAux(char *cmdline)
{
    int i, val = 0;
    char *ptr;

    if (isEmpty(cmdline)) {
        printAux(DUMP_MASTER, NULL);
    } else {
        ptr = cmdline;
        i = atoi(ptr++);
        if (i < MAX_MODE_ACTIVATION_CONDITION_COUNT) {
            modeActivationCondition_t *mac = &masterConfig.modeActivationConditions[i];
            uint8_t validArgumentCount = 0;
            ptr = nextArg(ptr);
            if (ptr) {
                val = atoi(ptr);
                if (val >= 0 && val < CHECKBOX_ITEM_COUNT) {
                    mac->modeId = val;
                    validArgumentCount++;
                }
            }
            ptr = nextArg(ptr);
            if (ptr) {
                val = atoi(ptr);
                if (val >= 0 && val < MAX_AUX_CHANNEL_COUNT) {
                    mac->auxChannelIndex = val;
                    validArgumentCount++;
                }
            }
            ptr = processChannelRangeArgs(ptr, &mac->range, &validArgumentCount);

            if (validArgumentCount != 4) {
                memset(mac, 0, sizeof(modeActivationCondition_t));
            }
        } else {
            cliShowArgumentRangeError("index", 0, MAX_MODE_ACTIVATION_CONDITION_COUNT - 1);
        }
    }
}

static void printSerial(uint8_t dumpMask, master_t *defaultConfig)
{
    serialConfig_t *serialConfig;
    serialConfig_t *serialConfigDefault;
    bool equalsDefault;
    for (uint32_t i = 0; i < SERIAL_PORT_COUNT; i++) {
	serialConfig = &masterConfig.serialConfig;
        if (!serialIsPortAvailable(serialConfig->portConfigs[i].identifier)) {
            continue;
        };
	serialConfigDefault = &defaultConfig->serialConfig;
	equalsDefault = serialConfig->portConfigs[i].identifier == serialConfigDefault->portConfigs[i].identifier
            && serialConfig->portConfigs[i].functionMask == serialConfigDefault->portConfigs[i].functionMask
            && serialConfig->portConfigs[i].msp_baudrateIndex == serialConfigDefault->portConfigs[i].msp_baudrateIndex
            && serialConfig->portConfigs[i].gps_baudrateIndex == serialConfigDefault->portConfigs[i].gps_baudrateIndex
            && serialConfig->portConfigs[i].telemetry_baudrateIndex == serialConfigDefault->portConfigs[i].telemetry_baudrateIndex
            && serialConfig->portConfigs[i].blackbox_baudrateIndex == serialConfigDefault->portConfigs[i].blackbox_baudrateIndex;
        const char *format = "serial %d %d %ld %ld %ld %ld\r\n";
        cliDefaultPrintf(dumpMask, equalsDefault, format,
            serialConfigDefault->portConfigs[i].identifier,
            serialConfigDefault->portConfigs[i].functionMask,
            baudRates[serialConfigDefault->portConfigs[i].msp_baudrateIndex],
            baudRates[serialConfigDefault->portConfigs[i].gps_baudrateIndex],
            baudRates[serialConfigDefault->portConfigs[i].telemetry_baudrateIndex],
            baudRates[serialConfigDefault->portConfigs[i].blackbox_baudrateIndex]
        );
        cliDumpPrintf(dumpMask, equalsDefault, format,
            serialConfig->portConfigs[i].identifier,
            serialConfig->portConfigs[i].functionMask,
            baudRates[serialConfig->portConfigs[i].msp_baudrateIndex],
            baudRates[serialConfig->portConfigs[i].gps_baudrateIndex],
            baudRates[serialConfig->portConfigs[i].telemetry_baudrateIndex],
            baudRates[serialConfig->portConfigs[i].blackbox_baudrateIndex]
            );
    }
}

static void cliSerial(char *cmdline)
{
    int i, val;
    char *ptr;

    if (isEmpty(cmdline)) {
        printSerial(DUMP_MASTER, NULL);

    return;
    }
    serialPortConfig_t portConfig;
    memset(&portConfig, 0 , sizeof(portConfig));

    serialPortConfig_t *currentConfig;

    uint8_t validArgumentCount = 0;

    ptr = cmdline;

    val = atoi(ptr++);
    currentConfig = serialFindPortConfiguration(val);
    if (currentConfig) {
        portConfig.identifier = val;
        validArgumentCount++;
    }

    ptr = nextArg(ptr);
    if (ptr) {
        val = atoi(ptr);
        portConfig.functionMask = val & 0xFFFF;
        validArgumentCount++;
    }

    for (i = 0; i < 4; i ++) {
        ptr = nextArg(ptr);
        if (!ptr) {
            break;
        }

        val = atoi(ptr);

        uint8_t baudRateIndex = lookupBaudRateIndex(val);
        if (baudRates[baudRateIndex] != (uint32_t) val) {
            break;
        }

        switch(i) {
            case 0:
                if (baudRateIndex < BAUD_9600 || baudRateIndex > BAUD_115200) {
                    continue;
                }
                portConfig.msp_baudrateIndex = baudRateIndex;
                break;
            case 1:
                if (baudRateIndex < BAUD_9600 || baudRateIndex > BAUD_115200) {
                    continue;
                }
                portConfig.gps_baudrateIndex = baudRateIndex;
                break;
            case 2:
                if (baudRateIndex != BAUD_AUTO && baudRateIndex > BAUD_115200) {
                    continue;
                }
                portConfig.telemetry_baudrateIndex = baudRateIndex;
                break;
            case 3:
                if (baudRateIndex < BAUD_19200 || baudRateIndex > BAUD_250000) {
                    continue;
                }
                portConfig.blackbox_baudrateIndex = baudRateIndex;
                break;
        }

        validArgumentCount++;
    }

    if (validArgumentCount < 6) {
        cliShowParseError();
        return;
    }

    memcpy(currentConfig, &portConfig, sizeof(portConfig));

}

#ifndef SKIP_SERIAL_PASSTHROUGH
static void cliSerialPassthrough(char *cmdline)
{
    if (isEmpty(cmdline)) {
        cliShowParseError();
        return;
    }

    int id = -1;
    uint32_t baud = 0;
    unsigned mode = 0;
    char* tok = strtok(cmdline, " ");
    int index = 0;

    while (tok != NULL) {
        switch(index) {
            case 0:
                id = atoi(tok);
                break;
            case 1:
                baud = atoi(tok);
                break;
            case 2:
                if (strstr(tok, "rx") || strstr(tok, "RX"))
                    mode |= MODE_RX;
                if (strstr(tok, "tx") || strstr(tok, "TX"))
                    mode |= MODE_TX;
                break;
        }
        index++;
        tok = strtok(NULL, " ");
    }

    serialPort_t *passThroughPort;
    serialPortUsage_t *passThroughPortUsage = findSerialPortUsageByIdentifier(id);
    if (!passThroughPortUsage || passThroughPortUsage->serialPort == NULL) {
        if (!baud) {
            printf("Port %d is not open, you must specify baud\r\n", id);
            return;
        }
        if (!mode)
            mode = MODE_RXTX;

        passThroughPort = openSerialPort(id, FUNCTION_PASSTHROUGH, NULL,
                                         baud, mode,
                                         SERIAL_NOT_INVERTED);
        if (!passThroughPort) {
            printf("Port %d could not be opened\r\n", id);
            return;
        }
        printf("Port %d opened, baud=%d\r\n", id, baud);
    } else {
        passThroughPort = passThroughPortUsage->serialPort;
        // If the user supplied a mode, override the port's mode, otherwise
        // leave the mode unchanged. serialPassthrough() handles one-way ports.
        printf("Port %d already open\r\n", id);
        if (mode && passThroughPort->mode != mode) {
            printf("Adjusting mode from configured value %d to %d\r\n",
                   passThroughPort->mode, mode);
            serialSetMode(passThroughPort, mode);
        }
    }

    printf("Relaying data to device on port %d, Reset your board to exit "
           "serial passthrough mode.\r\n");

    serialPassthrough(cliPort, passThroughPort, NULL, NULL);
}
#endif

static void printAdjustmentRange(uint8_t dumpMask, master_t *defaultConfig)
{
    // print out adjustment ranges channel settings
    adjustmentRange_t *ar;
    adjustmentRange_t *arDefault;
    bool equalsDefault;
    for (uint32_t i = 0; i < MAX_ADJUSTMENT_RANGE_COUNT; i++) {
        ar = &masterConfig.adjustmentRanges[i];
        arDefault = &defaultConfig->adjustmentRanges[i];
        equalsDefault = ar->auxChannelIndex == arDefault->auxChannelIndex
            && ar->range.startStep == arDefault->range.startStep
            && ar->range.endStep == arDefault->range.endStep
            && ar->adjustmentFunction == arDefault->adjustmentFunction
            && ar->auxSwitchChannelIndex == arDefault->auxSwitchChannelIndex
            && ar->adjustmentIndex == arDefault->adjustmentIndex;
        const char *format = "adjrange %u %u %u %u %u %u %u\r\n";
        cliDefaultPrintf(dumpMask, equalsDefault, format,
            i,
            arDefault->adjustmentIndex,
            arDefault->auxChannelIndex,
            MODE_STEP_TO_CHANNEL_VALUE(arDefault->range.startStep),
            MODE_STEP_TO_CHANNEL_VALUE(arDefault->range.endStep),
            arDefault->adjustmentFunction,
            arDefault->auxSwitchChannelIndex
        );
        cliDumpPrintf(dumpMask, equalsDefault, format,
            i,
            ar->adjustmentIndex,
            ar->auxChannelIndex,
            MODE_STEP_TO_CHANNEL_VALUE(ar->range.startStep),
            MODE_STEP_TO_CHANNEL_VALUE(ar->range.endStep),
            ar->adjustmentFunction,
            ar->auxSwitchChannelIndex
        );
    }
}

static void cliAdjustmentRange(char *cmdline)
{
    int i, val = 0;
    char *ptr;

    if (isEmpty(cmdline)) {
        printAdjustmentRange(DUMP_MASTER, NULL);
    } else {
        ptr = cmdline;
        i = atoi(ptr++);
        if (i < MAX_ADJUSTMENT_RANGE_COUNT) {
            adjustmentRange_t *ar = &masterConfig.adjustmentRanges[i];
            uint8_t validArgumentCount = 0;

            ptr = nextArg(ptr);
            if (ptr) {
                val = atoi(ptr);
                if (val >= 0 && val < MAX_SIMULTANEOUS_ADJUSTMENT_COUNT) {
                    ar->adjustmentIndex = val;
                    validArgumentCount++;
                }
            }
            ptr = nextArg(ptr);
            if (ptr) {
                val = atoi(ptr);
                if (val >= 0 && val < MAX_AUX_CHANNEL_COUNT) {
                    ar->auxChannelIndex = val;
                    validArgumentCount++;
                }
            }

            ptr = processChannelRangeArgs(ptr, &ar->range, &validArgumentCount);

            ptr = nextArg(ptr);
            if (ptr) {
                val = atoi(ptr);
                if (val >= 0 && val < ADJUSTMENT_FUNCTION_COUNT) {
                    ar->adjustmentFunction = val;
                    validArgumentCount++;
                }
            }
            ptr = nextArg(ptr);
            if (ptr) {
                val = atoi(ptr);
                if (val >= 0 && val < MAX_AUX_CHANNEL_COUNT) {
                    ar->auxSwitchChannelIndex = val;
                    validArgumentCount++;
                }
            }

            if (validArgumentCount != 6) {
                memset(ar, 0, sizeof(adjustmentRange_t));
                cliShowParseError();
            }
        } else {
            cliShowArgumentRangeError("index", 0, MAX_ADJUSTMENT_RANGE_COUNT - 1);
        }
    }
}

static void printMotorMix(uint8_t dumpMask, master_t *defaultConfig)
{
	char buf0[8];
	char buf1[8];
	char buf2[8];
	char buf3[8];
    for (uint32_t i = 0; i < MAX_SUPPORTED_MOTORS; i++) {
        if (masterConfig.customMotorMixer[i].throttle == 0.0f)
            break;
        float thr = masterConfig.customMotorMixer[i].throttle;
        float roll = masterConfig.customMotorMixer[i].roll;
        float pitch = masterConfig.customMotorMixer[i].pitch;
        float yaw = masterConfig.customMotorMixer[i].yaw;
        float thrDefault = defaultConfig->customMotorMixer[i].throttle;
        float rollDefault = defaultConfig->customMotorMixer[i].roll;
        float pitchDefault = defaultConfig->customMotorMixer[i].pitch;
        float yawDefault = defaultConfig->customMotorMixer[i].yaw;
        bool equalsDefault = thr == thrDefault && roll == rollDefault && pitch == pitchDefault && yaw == yawDefault;

        const char *format = "mmix %d %s %s %s %s\r\n";
        cliDefaultPrintf(dumpMask, equalsDefault, format,
            i,
            ftoa(thrDefault, buf0),
            ftoa(rollDefault, buf1),
            ftoa(pitchDefault, buf2),
            ftoa(yawDefault, buf3));
        cliDumpPrintf(dumpMask, equalsDefault, format,
            i,
            ftoa(thr, buf0),
            ftoa(roll, buf1),
            ftoa(pitch, buf2),
            ftoa(yaw, buf3));
    }
}

static void cliMotorMix(char *cmdline)
{
#ifdef USE_QUAD_MIXER_ONLY
    UNUSED(cmdline);
#else
    int check = 0;
    uint8_t len;
    char *ptr;

    if (isEmpty(cmdline)) {
		printMotorMix(DUMP_MASTER, NULL);
    } else if (strncasecmp(cmdline, "reset", 5) == 0) {
        // erase custom mixer
        for (uint32_t i = 0; i < MAX_SUPPORTED_MOTORS; i++)
            masterConfig.customMotorMixer[i].throttle = 0.0f;
    } else if (strncasecmp(cmdline, "load", 4) == 0) {
        ptr = nextArg(cmdline);
        if (ptr) {
            len = strlen(ptr);
            for (uint32_t i = 0; ; i++) {
                if (mixerNames[i] == NULL) {
                    cliPrint("Invalid name\r\n");
                    break;
                }
                if (strncasecmp(ptr, mixerNames[i], len) == 0) {
                    mixerLoadMix(i, masterConfig.customMotorMixer);
                    cliPrintf("Loaded %s\r\n", mixerNames[i]);
                    cliMotorMix("");
                    break;
                }
            }
        }
    } else {
        ptr = cmdline;
        uint32_t i = atoi(ptr); // get motor number
        if (i < MAX_SUPPORTED_MOTORS) {
            ptr = nextArg(ptr);
            if (ptr) {
                masterConfig.customMotorMixer[i].throttle = fastA2F(ptr);
                check++;
            }
            ptr = nextArg(ptr);
            if (ptr) {
                masterConfig.customMotorMixer[i].roll = fastA2F(ptr);
                check++;
            }
            ptr = nextArg(ptr);
            if (ptr) {
                masterConfig.customMotorMixer[i].pitch = fastA2F(ptr);
                check++;
            }
            ptr = nextArg(ptr);
            if (ptr) {
                masterConfig.customMotorMixer[i].yaw = fastA2F(ptr);
                check++;
            }
            if (check != 4) {
                cliShowParseError();
            } else {
		        printMotorMix(DUMP_MASTER, NULL);
            }
        } else {
            cliShowArgumentRangeError("index", 0, MAX_SUPPORTED_MOTORS - 1);
        }
    }
#endif
}

static void printRxRange(uint8_t dumpMask, master_t *defaultConfig)
{
    rxChannelRangeConfiguration_t *channelRangeConfiguration;
    rxChannelRangeConfiguration_t *channelRangeConfigurationDefault;
    bool equalsDefault;
    for (uint32_t i = 0; i < NON_AUX_CHANNEL_COUNT; i++) {
        channelRangeConfiguration = &masterConfig.rxConfig.channelRanges[i];
        channelRangeConfigurationDefault = &defaultConfig->rxConfig.channelRanges[i];
        equalsDefault = channelRangeConfiguration->min == channelRangeConfigurationDefault->min
            && channelRangeConfiguration->max == channelRangeConfigurationDefault->max;
        const char *format = "rxrange %u %u %u\r\n";
        cliDefaultPrintf(dumpMask, equalsDefault, format,
            i,
            channelRangeConfigurationDefault->min,
            channelRangeConfigurationDefault->max
        );
        cliDumpPrintf(dumpMask, equalsDefault, format,
            i,
            channelRangeConfiguration->min,
            channelRangeConfiguration->max
        );
    }
}

static void cliRxRange(char *cmdline)
{
    int i, validArgumentCount = 0;
    char *ptr;

    if (isEmpty(cmdline)) {
        printRxRange(DUMP_MASTER, NULL);
    } else if (strcasecmp(cmdline, "reset") == 0) {
        resetAllRxChannelRangeConfigurations(masterConfig.rxConfig.channelRanges);
    } else {
        ptr = cmdline;
        i = atoi(ptr);
        if (i >= 0 && i < NON_AUX_CHANNEL_COUNT) {
            int rangeMin, rangeMax;

            ptr = nextArg(ptr);
            if (ptr) {
                rangeMin = atoi(ptr);
                validArgumentCount++;
            }

            ptr = nextArg(ptr);
            if (ptr) {
                rangeMax = atoi(ptr);
                validArgumentCount++;
            }

            if (validArgumentCount != 2) {
                cliShowParseError();
            } else if (rangeMin < PWM_PULSE_MIN || rangeMin > PWM_PULSE_MAX || rangeMax < PWM_PULSE_MIN || rangeMax > PWM_PULSE_MAX) {
                cliShowParseError();
            } else {
                rxChannelRangeConfiguration_t *channelRangeConfiguration = &masterConfig.rxConfig.channelRanges[i];
                channelRangeConfiguration->min = rangeMin;
                channelRangeConfiguration->max = rangeMax;
            }
        } else {
            cliShowArgumentRangeError("channel", 0, NON_AUX_CHANNEL_COUNT - 1);
        }
    }
}

#ifdef LED_STRIP
static void printLed(uint8_t dumpMask, master_t *defaultConfig)
{
    bool equalsDefault;
    ledConfig_t ledConfig;
    ledConfig_t ledConfigDefault;
    char ledConfigBuffer[20];
    char ledConfigDefaultBuffer[20];
    for (uint32_t i = 0; i < LED_MAX_STRIP_LENGTH; i++) {
        ledConfig = masterConfig.ledConfigs[i];
        ledConfigDefault = defaultConfig->ledConfigs[i];
        equalsDefault = ledConfig == ledConfigDefault;
        generateLedConfig(&ledConfig, ledConfigBuffer, sizeof(ledConfigBuffer));
        generateLedConfig(&ledConfigDefault, ledConfigDefaultBuffer, sizeof(ledConfigDefaultBuffer));
        const char *format = "led %u %s\r\n";
        cliDefaultPrintf(dumpMask, equalsDefault, format, i, ledConfigDefaultBuffer);
        cliDumpPrintf(dumpMask, equalsDefault, format, i, ledConfigBuffer);
    }
}

static void cliLed(char *cmdline)
{
    int i;
    char *ptr;

    if (isEmpty(cmdline)) {
        printLed(DUMP_MASTER, NULL);
    } else {
        ptr = cmdline;
        i = atoi(ptr);
        if (i < LED_MAX_STRIP_LENGTH) {
            ptr = nextArg(cmdline);
            if (!parseLedStripConfig(i, ptr)) {
                cliShowParseError();
            }
        } else {
            cliShowArgumentRangeError("index", 0, LED_MAX_STRIP_LENGTH - 1);
        }
    }
}

static void printColor(uint8_t dumpMask, master_t *defaultConfig)
{
    hsvColor_t *color;
    hsvColor_t *colorDefault;
    bool equalsDefault;
    for (uint32_t i = 0; i < LED_CONFIGURABLE_COLOR_COUNT; i++) {
        color = &masterConfig.colors[i];
        colorDefault = &defaultConfig->colors[i];
        equalsDefault = color->h == colorDefault->h
            && color->s == colorDefault->s
            && color->v == colorDefault->v;
        const char *format = "color %u %d,%u,%u\r\n";
        cliDefaultPrintf(dumpMask, equalsDefault, format,
            i,
            colorDefault->h,
            colorDefault->s,
            colorDefault->v
        );
        cliDumpPrintf(dumpMask, equalsDefault, format,
            i,
            color->h,
            color->s,
            color->v
        );
    }
}

static void cliColor(char *cmdline)
{
    int i;
    char *ptr;

    if (isEmpty(cmdline)) {
        printColor(DUMP_MASTER, NULL);
    } else {
        ptr = cmdline;
        i = atoi(ptr);
        if (i < LED_CONFIGURABLE_COLOR_COUNT) {
            ptr = nextArg(cmdline);
            if (!parseColor(i, ptr)) {
                cliShowParseError();
            }
        } else {
            cliShowArgumentRangeError("index", 0, LED_CONFIGURABLE_COLOR_COUNT - 1);
        }
    }
}

static void printModeColor(uint8_t dumpMask, master_t *defaultConfig)
{
    for (uint32_t i = 0; i < LED_MODE_COUNT; i++) {
        for (uint32_t j = 0; j < LED_DIRECTION_COUNT; j++) {
            int colorIndex = masterConfig.modeColors[i].color[j];
            int colorIndexDefault = defaultConfig->modeColors[i].color[j];
            const char *format = "mode_color %u %u %u\r\n";
            cliDefaultPrintf(dumpMask, colorIndex == colorIndexDefault, format, i, j, colorIndexDefault);
            cliDumpPrintf(dumpMask, colorIndex == colorIndexDefault, format, i, j, colorIndex);
        }
    }

    for (uint32_t j = 0; j < LED_SPECIAL_COLOR_COUNT; j++) {
        int colorIndex = masterConfig.specialColors.color[j];
        int colorIndexDefault = defaultConfig->specialColors.color[j];
        const char *format = "mode_color %u %u %u\r\n";
        cliDefaultPrintf(dumpMask, colorIndex == colorIndexDefault, format, LED_SPECIAL, j, colorIndexDefault);
        cliDumpPrintf(dumpMask, colorIndex == colorIndexDefault, format, LED_SPECIAL, j, colorIndex);
    }
}

static void cliModeColor(char *cmdline)
{
    if (isEmpty(cmdline)) {
        printModeColor(DUMP_MASTER, NULL);
    } else {
        enum {MODE = 0, FUNCTION, COLOR, ARGS_COUNT};
        int args[ARGS_COUNT];
        int argNo = 0;
        char* ptr = strtok(cmdline, " ");
        while (ptr && argNo < ARGS_COUNT) {
            args[argNo++] = atoi(ptr);
            ptr = strtok(NULL, " ");
        }

        if (ptr != NULL || argNo != ARGS_COUNT) {
            cliShowParseError();
            return;
        }

        int modeIdx  = args[MODE];
        int funIdx = args[FUNCTION];
        int color = args[COLOR];
        if(!setModeColor(modeIdx, funIdx, color)) {
            cliShowParseError();
            return;
        }
        // values are validated
        cliPrintf("mode_color %u %u %u\r\n", modeIdx, funIdx, color);
    }
}
#endif

#ifdef USE_SERVOS
static void printServo(uint8_t dumpMask, master_t *defaultConfig)
{
    // print out servo settings
    for (uint32_t i = 0; i < MAX_SUPPORTED_SERVOS; i++) {
        servoParam_t *servoConf = &masterConfig.servoConf[i];
        servoParam_t *servoConfDefault = &defaultConfig->servoConf[i];
        bool equalsDefault = servoConf->min == servoConfDefault->min
            && servoConf->max == servoConfDefault->max
            && servoConf->middle == servoConfDefault->middle
            && servoConf->angleAtMin == servoConfDefault->angleAtMax
            && servoConf->rate == servoConfDefault->rate
            && servoConf->forwardFromChannel == servoConfDefault->forwardFromChannel;
        const char *format = "servo %u %d %d %d %d %d %d %d\r\n";
        cliDefaultPrintf(dumpMask, equalsDefault, format,
            i,
            servoConfDefault->min,
            servoConfDefault->max,
            servoConfDefault->middle,
            servoConfDefault->angleAtMin,
            servoConfDefault->angleAtMax,
            servoConfDefault->rate,
            servoConfDefault->forwardFromChannel
        );
        cliDumpPrintf(dumpMask, equalsDefault, format,
            i,
            servoConf->min,
            servoConf->max,
            servoConf->middle,
            servoConf->angleAtMin,
            servoConf->angleAtMax,
            servoConf->rate,
            servoConf->forwardFromChannel
        );
    }
}

static void cliServo(char *cmdline)
{
    enum { SERVO_ARGUMENT_COUNT = 8 };
    int16_t arguments[SERVO_ARGUMENT_COUNT];

    servoParam_t *servo;

    int i;
    char *ptr;

    if (isEmpty(cmdline)) {
        printServo(DUMP_MASTER, NULL);
    } else {
        int validArgumentCount = 0;

        ptr = cmdline;

        // Command line is integers (possibly negative) separated by spaces, no other characters allowed.

        // If command line doesn't fit the format, don't modify the config
        while (*ptr) {
            if (*ptr == '-' || (*ptr >= '0' && *ptr <= '9')) {
                if (validArgumentCount >= SERVO_ARGUMENT_COUNT) {
                    cliShowParseError();
                    return;
                }

                arguments[validArgumentCount++] = atoi(ptr);

                do {
                    ptr++;
                } while (*ptr >= '0' && *ptr <= '9');
            } else if (*ptr == ' ') {
                ptr++;
            } else {
                cliShowParseError();
                return;
            }
        }

        enum {INDEX = 0, MIN, MAX, MIDDLE, ANGLE_AT_MIN, ANGLE_AT_MAX, RATE, FORWARD};

        i = arguments[INDEX];

        // Check we got the right number of args and the servo index is correct (don't validate the other values)
        if (validArgumentCount != SERVO_ARGUMENT_COUNT || i < 0 || i >= MAX_SUPPORTED_SERVOS) {
            cliShowParseError();
            return;
        }

        servo = &masterConfig.servoConf[i];

        if (
            arguments[MIN] < PWM_PULSE_MIN || arguments[MIN] > PWM_PULSE_MAX ||
            arguments[MAX] < PWM_PULSE_MIN || arguments[MAX] > PWM_PULSE_MAX ||
            arguments[MIDDLE] < arguments[MIN] || arguments[MIDDLE] > arguments[MAX] ||
            arguments[MIN] > arguments[MAX] || arguments[MAX] < arguments[MIN] ||
            arguments[RATE] < -100 || arguments[RATE] > 100 ||
            arguments[FORWARD] >= MAX_SUPPORTED_RC_CHANNEL_COUNT ||
            arguments[ANGLE_AT_MIN] < 0 || arguments[ANGLE_AT_MIN] > 180 ||
            arguments[ANGLE_AT_MAX] < 0 || arguments[ANGLE_AT_MAX] > 180
        ) {
            cliShowParseError();
            return;
        }

        servo->min = arguments[1];
        servo->max = arguments[2];
        servo->middle = arguments[3];
        servo->angleAtMin = arguments[4];
        servo->angleAtMax = arguments[5];
        servo->rate = arguments[6];
        servo->forwardFromChannel = arguments[7];
    }
}
#endif

#ifdef USE_SERVOS
static void printServoMix(uint8_t dumpMask, master_t *defaultConfig)
{
    for (uint32_t i = 0; i < MAX_SERVO_RULES; i++) {
		servoMixer_t customServoMixer = masterConfig.customServoMixer[i];
		servoMixer_t customServoMixerDefault = defaultConfig->customServoMixer[i];
        if (customServoMixer.rate == 0) {
            break;
		}

        bool equalsDefault = customServoMixer.targetChannel == customServoMixerDefault.targetChannel
            && customServoMixer.inputSource == customServoMixerDefault.inputSource
            && customServoMixer.rate == customServoMixerDefault.rate
            && customServoMixer.speed == customServoMixerDefault.speed
            && customServoMixer.min == customServoMixerDefault.min
            && customServoMixer.max == customServoMixerDefault.max
            && customServoMixer.box == customServoMixerDefault.box;

		const char *format = "smix %d %d %d %d %d %d %d %d\r\n";
        cliDefaultPrintf(dumpMask, equalsDefault, format,
            i,
            customServoMixerDefault.targetChannel,
            customServoMixerDefault.inputSource,
            customServoMixerDefault.rate,
            customServoMixerDefault.speed,
            customServoMixerDefault.min,
            customServoMixerDefault.max,
            customServoMixerDefault.box
        );
        cliDumpPrintf(dumpMask, equalsDefault, format,
            i,
            customServoMixer.targetChannel,
            customServoMixer.inputSource,
            customServoMixer.rate,
            customServoMixer.speed,
            customServoMixer.min,
            customServoMixer.max,
            customServoMixer.box
        );
    }

	cliPrint("\r\n");

    // print servo directions
    for (uint32_t i = 0; i < MAX_SUPPORTED_SERVOS; i++) {
        servoParam_t *servoConf = &masterConfig.servoConf[i];
        servoParam_t *servoConfDefault = &defaultConfig->servoConf[i];
        bool equalsDefault = servoConf->reversedSources == servoConfDefault->reversedSources;
        for (uint32_t channel = 0; channel < INPUT_SOURCE_COUNT; channel++) {
            equalsDefault = ~(servoConf->reversedSources ^ servoConfDefault->reversedSources) & (1 << channel);
            const char *format = "smix reverse %d %d r\r\n";
            if (servoConfDefault->reversedSources & (1 << channel)) {
                cliDefaultPrintf(dumpMask, equalsDefault, format, i , channel);
            }
            if (servoConf->reversedSources & (1 << channel)) {
                cliDumpPrintf(dumpMask, equalsDefault, format, i , channel);
            }
        }
    }
}

static void cliServoMix(char *cmdline)
{
    uint8_t len;
    char *ptr;
    int args[8], check = 0;
    len = strlen(cmdline);

    if (len == 0) {
		printServoMix(DUMP_MASTER, NULL);
    } else if (strncasecmp(cmdline, "reset", 5) == 0) {
        // erase custom mixer
        memset(masterConfig.customServoMixer, 0, sizeof(masterConfig.customServoMixer));
        for (uint32_t i = 0; i < MAX_SUPPORTED_SERVOS; i++) {
            masterConfig.servoConf[i].reversedSources = 0;
        }
    } else if (strncasecmp(cmdline, "load", 4) == 0) {
        ptr = nextArg(cmdline);
        if (ptr) {
            len = strlen(ptr);
            for (uint32_t i = 0; ; i++) {
                if (mixerNames[i] == NULL) {
                    cliPrintf("Invalid name\r\n");
                    break;
                }
                if (strncasecmp(ptr, mixerNames[i], len) == 0) {
                    servoMixerLoadMix(i, masterConfig.customServoMixer);
                    cliPrintf("Loaded %s\r\n", mixerNames[i]);
                    cliServoMix("");
                    break;
                }
            }
        }
    } else if (strncasecmp(cmdline, "reverse", 7) == 0) {
        enum {SERVO = 0, INPUT, REVERSE, ARGS_COUNT};
        ptr = strchr(cmdline, ' ');

        len = strlen(ptr);
        if (len == 0) {
            cliPrintf("s");
            for (uint32_t inputSource = 0; inputSource < INPUT_SOURCE_COUNT; inputSource++)
                cliPrintf("\ti%d", inputSource);
            cliPrintf("\r\n");

            for (uint32_t servoIndex = 0; servoIndex < MAX_SUPPORTED_SERVOS; servoIndex++) {
                cliPrintf("%d", servoIndex);
                for (uint32_t inputSource = 0; inputSource < INPUT_SOURCE_COUNT; inputSource++)
                    cliPrintf("\t%s  ", (masterConfig.servoConf[servoIndex].reversedSources & (1 << inputSource)) ? "r" : "n");
                cliPrintf("\r\n");
            }
            return;
        }

        ptr = strtok(ptr, " ");
        while (ptr != NULL && check < ARGS_COUNT - 1) {
            args[check++] = atoi(ptr);
            ptr = strtok(NULL, " ");
        }

        if (ptr == NULL || check != ARGS_COUNT - 1) {
            cliShowParseError();
            return;
        }

        if (args[SERVO] >= 0 && args[SERVO] < MAX_SUPPORTED_SERVOS
                && args[INPUT] >= 0 && args[INPUT] < INPUT_SOURCE_COUNT
                && (*ptr == 'r' || *ptr == 'n')) {
            if (*ptr == 'r')
                masterConfig.servoConf[args[SERVO]].reversedSources |= 1 << args[INPUT];
            else
                masterConfig.servoConf[args[SERVO]].reversedSources &= ~(1 << args[INPUT]);
        } else
            cliShowParseError();

        cliServoMix("reverse");
    } else {
        enum {RULE = 0, TARGET, INPUT, RATE, SPEED, MIN, MAX, BOX, ARGS_COUNT};
        ptr = strtok(cmdline, " ");
        while (ptr != NULL && check < ARGS_COUNT) {
            args[check++] = atoi(ptr);
            ptr = strtok(NULL, " ");
        }

        if (ptr != NULL || check != ARGS_COUNT) {
            cliShowParseError();
            return;
        }

        int32_t i = args[RULE];
        if (i >= 0 && i < MAX_SERVO_RULES &&
            args[TARGET] >= 0 && args[TARGET] < MAX_SUPPORTED_SERVOS &&
            args[INPUT] >= 0 && args[INPUT] < INPUT_SOURCE_COUNT &&
            args[RATE] >= -100 && args[RATE] <= 100 &&
            args[SPEED] >= 0 && args[SPEED] <= MAX_SERVO_SPEED &&
            args[MIN] >= 0 && args[MIN] <= 100 &&
            args[MAX] >= 0 && args[MAX] <= 100 && args[MIN] < args[MAX] &&
            args[BOX] >= 0 && args[BOX] <= MAX_SERVO_BOXES) {
            masterConfig.customServoMixer[i].targetChannel = args[TARGET];
            masterConfig.customServoMixer[i].inputSource = args[INPUT];
            masterConfig.customServoMixer[i].rate = args[RATE];
            masterConfig.customServoMixer[i].speed = args[SPEED];
            masterConfig.customServoMixer[i].min = args[MIN];
            masterConfig.customServoMixer[i].max = args[MAX];
            masterConfig.customServoMixer[i].box = args[BOX];
            cliServoMix("");
        } else {
            cliShowParseError();
        }
    }
}
#endif

#ifdef USE_SDCARD

static void cliWriteBytes(const uint8_t *buffer, int count)
{
    while (count > 0) {
        cliWrite(*buffer);
        buffer++;
        count--;
    }
}

static void cliSdInfo(char *cmdline) {
    UNUSED(cmdline);

    cliPrint("SD card: ");

    if (!sdcard_isInserted()) {
        cliPrint("None inserted\r\n");
        return;
    }

    if (!sdcard_isInitialized()) {
        cliPrint("Startup failed\r\n");
        return;
    }

    const sdcardMetadata_t *metadata = sdcard_getMetadata();

    cliPrintf("Manufacturer 0x%x, %ukB, %02d/%04d, v%d.%d, '",
        metadata->manufacturerID,
        metadata->numBlocks / 2, /* One block is half a kB */
        metadata->productionMonth,
        metadata->productionYear,
        metadata->productRevisionMajor,
        metadata->productRevisionMinor
    );

    cliWriteBytes((uint8_t*)metadata->productName, sizeof(metadata->productName));

    cliPrint("'\r\n" "Filesystem: ");

    switch (afatfs_getFilesystemState()) {
        case AFATFS_FILESYSTEM_STATE_READY:
            cliPrint("Ready");
        break;
        case AFATFS_FILESYSTEM_STATE_INITIALIZATION:
            cliPrint("Initializing");
        break;
        case AFATFS_FILESYSTEM_STATE_UNKNOWN:
        case AFATFS_FILESYSTEM_STATE_FATAL:
            cliPrint("Fatal");

            switch (afatfs_getLastError()) {
                case AFATFS_ERROR_BAD_MBR:
                    cliPrint(" - no FAT MBR partitions");
                break;
                case AFATFS_ERROR_BAD_FILESYSTEM_HEADER:
                    cliPrint(" - bad FAT header");
                break;
                case AFATFS_ERROR_GENERIC:
                case AFATFS_ERROR_NONE:
                    ; // Nothing more detailed to print
                break;
            }
        break;
    }
    cliPrint("\r\n");
}

#endif

#ifdef USE_FLASHFS

static void cliFlashInfo(char *cmdline)
{
    const flashGeometry_t *layout = flashfsGetGeometry();

    UNUSED(cmdline);

    cliPrintf("Flash sectors=%u, sectorSize=%u, pagesPerSector=%u, pageSize=%u, totalSize=%u, usedSize=%u\r\n",
            layout->sectors, layout->sectorSize, layout->pagesPerSector, layout->pageSize, layout->totalSize, flashfsGetOffset());
}

static void cliFlashErase(char *cmdline)
{
    UNUSED(cmdline);

    cliPrintf("Erasing...\r\n");
    flashfsEraseCompletely();

    while (!flashfsIsReady()) {
        delay(100);
    }

    cliPrintf("Done.\r\n");
}

#ifdef USE_FLASH_TOOLS

static void cliFlashWrite(char *cmdline)
{
    uint32_t address = atoi(cmdline);
    char *text = strchr(cmdline, ' ');

    if (!text) {
        cliShowParseError();
    } else {
        flashfsSeekAbs(address);
        flashfsWrite((uint8_t*)text, strlen(text), true);
        flashfsFlushSync();

        cliPrintf("Wrote %u bytes at %u.\r\n", strlen(text), address);
    }
}

static void cliFlashRead(char *cmdline)
{
    uint32_t address = atoi(cmdline);
    uint32_t length;

    uint8_t buffer[32];

    char *nextArg = strchr(cmdline, ' ');

    if (!nextArg) {
        cliShowParseError();
    } else {
        length = atoi(nextArg);

        cliPrintf("Reading %u bytes at %u:\r\n", length, address);

        while (length > 0) {
            int bytesRead;

            bytesRead = flashfsReadAbs(address, buffer, length < sizeof(buffer) ? length : sizeof(buffer));

            for (uint32_t i = 0; i < bytesRead; i++) {
                cliWrite(buffer[i]);
            }

            length -= bytesRead;
            address += bytesRead;

            if (bytesRead == 0) {
                //Assume we reached the end of the volume or something fatal happened
                break;
            }
        }
        cliPrintf("\r\n");
    }
}

#endif
#endif

#ifdef VTX
static void printVtx(uint8_t dumpMask, master_t *defaultConfig)
{
    // print out vtx channel settings
    vtxChannelActivationCondition_t *cac;
    vtxChannelActivationCondition_t *cacDefault;
    bool equalsDefault;
    for (uint32_t i = 0; i < MAX_CHANNEL_ACTIVATION_CONDITION_COUNT; i++) {
        cac = &masterConfig.vtxChannelActivationConditions[i];
        cacDefault = &defaultConfig->vtxChannelActivationConditions[i];
        equalsDefault = cac->auxChannelIndex == cacDefault->auxChannelIndex
            && cac->band == cacDefault->band
            && cac->channel == cacDefault->channel
            && cac->range.startStep == cacDefault->range.startStep
            && cac->range.endStep == cacDefault->range.endStep;
        const char *format = "vtx %u %u %u %u %u %u\r\n";
        cliDefaultPrintf(dumpMask, equalsDefault, format,
            i,
            cacDefault->auxChannelIndex,
            cacDefault->band,
            cacDefault->channel,
            MODE_STEP_TO_CHANNEL_VALUE(cacDefault->range.startStep),
            MODE_STEP_TO_CHANNEL_VALUE(cacDefault->range.endStep)
        );
        cliDumpPrintf(dumpMask, equalsDefault, format,
            i,
            cac->auxChannelIndex,
            cac->band,
            cac->channel,
            MODE_STEP_TO_CHANNEL_VALUE(cac->range.startStep),
            MODE_STEP_TO_CHANNEL_VALUE(cac->range.endStep)
        );
    }
}

static void cliVtx(char *cmdline)
{
    int i, val = 0;
    char *ptr;

    if (isEmpty(cmdline)) {
        printVtx(DUMP_MASTER, NULL);
    } else {
        ptr = cmdline;
        i = atoi(ptr++);
        if (i < MAX_CHANNEL_ACTIVATION_CONDITION_COUNT) {
            vtxChannelActivationCondition_t *cac = &masterConfig.vtxChannelActivationConditions[i];
            uint8_t validArgumentCount = 0;
            ptr = nextArg(ptr);
            if (ptr) {
                val = atoi(ptr);
                if (val >= 0 && val < MAX_AUX_CHANNEL_COUNT) {
                    cac->auxChannelIndex = val;
                    validArgumentCount++;
                }
            }
            ptr = nextArg(ptr);
            if (ptr) {
                val = atoi(ptr);
                if (val >= VTX_BAND_MIN && val <= VTX_BAND_MAX) {
                    cac->band = val;
                    validArgumentCount++;
                }
            }
            ptr = nextArg(ptr);
            if (ptr) {
                val = atoi(ptr);
                if (val >= VTX_CHANNEL_MIN && val <= VTX_CHANNEL_MAX) {
                    cac->channel = val;
                    validArgumentCount++;
                }
            }
            ptr = processChannelRangeArgs(ptr, &cac->range, &validArgumentCount);

            if (validArgumentCount != 5) {
                memset(cac, 0, sizeof(vtxChannelActivationCondition_t));
            }
        } else {
            cliShowArgumentRangeError("index", 0, MAX_CHANNEL_ACTIVATION_CONDITION_COUNT - 1);
        }
    }
}
#endif

static void printName(uint8_t dumpMask)
{
    bool equalsDefault = strlen(masterConfig.name) == 0;
	cliDumpPrintf(dumpMask, equalsDefault, "name %s\r\n", equalsDefault ? emptyName : masterConfig.name);
}

static void cliName(char *cmdline)
{
    uint32_t len = strlen(cmdline);
    if (len > 0) {
        memset(masterConfig.name, 0, ARRAYLEN(masterConfig.name));
        if (strncmp(cmdline, emptyName, len)) {
            strncpy(masterConfig.name, cmdline, MIN(len, MAX_NAME_LENGTH));
        }
    }
    printName(DUMP_MASTER);
}

static void printFeature(uint8_t dumpMask, master_t *defaultConfig)
{
    uint32_t mask = featureMask();
    uint32_t defaultMask = defaultConfig->enabledFeatures;
    for (uint32_t i = 0; ; i++) { // disable all feature first
        if (featureNames[i] == NULL)
            break;
        const char *format = "feature -%s\r\n";
        cliDefaultPrintf(dumpMask, (defaultMask | ~mask) & (1 << i), format, featureNames[i]);
        cliDumpPrintf(dumpMask, (~defaultMask | mask) & (1 << i), format, featureNames[i]);
    }
    for (uint32_t i = 0; ; i++) {  // reenable what we want.
        if (featureNames[i] == NULL)
            break;
        const char *format = "feature %s\r\n";
        if (defaultMask & (1 << i)) {
            cliDefaultPrintf(dumpMask, (~defaultMask | mask) & (1 << i), format, featureNames[i]);
        }
        if (mask & (1 << i)) {
            cliDumpPrintf(dumpMask, (defaultMask | ~mask) & (1 << i), format, featureNames[i]);
        }
    }
}

static void cliFeature(char *cmdline)
{
    uint32_t len = strlen(cmdline);
    uint32_t mask = featureMask();

    if (len == 0) {
        cliPrint("Enabled: ");
        for (uint32_t i = 0; ; i++) {
            if (featureNames[i] == NULL)
                break;
            if (mask & (1 << i))
                cliPrintf("%s ", featureNames[i]);
        }
        cliPrint("\r\n");
    } else if (strncasecmp(cmdline, "list", len) == 0) {
        cliPrint("Available: ");
        for (uint32_t i = 0; ; i++) {
            if (featureNames[i] == NULL)
                break;
            cliPrintf("%s ", featureNames[i]);
        }
        cliPrint("\r\n");
        return;
    } else {
        bool remove = false;
        if (cmdline[0] == '-') {
            // remove feature
            remove = true;
            cmdline++; // skip over -
            len--;
        }

        for (uint32_t i = 0; ; i++) {
            if (featureNames[i] == NULL) {
                cliPrint("Invalid name\r\n");
                break;
            }

            if (strncasecmp(cmdline, featureNames[i], len) == 0) {

                mask = 1 << i;
#ifndef GPS
                if (mask & FEATURE_GPS) {
                    cliPrint("unavailable\r\n");
                    break;
                }
#endif
#ifndef SONAR
                if (mask & FEATURE_SONAR) {
                    cliPrint("unavailable\r\n");
                    break;
                }
#endif
                if (remove) {
                    featureClear(mask);
                    cliPrint("Disabled");
                } else {
                    featureSet(mask);
                    cliPrint("Enabled");
                }
                cliPrintf(" %s\r\n", featureNames[i]);
                break;
            }
        }
    }
}

#ifdef BEEPER
static void printBeeper(uint8_t dumpMask, master_t *defaultConfig)
{
    uint8_t beeperCount = beeperTableEntryCount();
    uint32_t mask = getBeeperOffMask();
    uint32_t defaultMask = defaultConfig->beeper_off_flags;
    for (int32_t i = 0; i < beeperCount - 2; i++) {
        const char *formatOff = "beeper -%s\r\n";
        const char *formatOn = "beeper %s\r\n";
        cliDefaultPrintf(dumpMask, ~(mask ^ defaultMask) & (1 << i), mask & (1 << i) ? formatOn : formatOff, beeperNameForTableIndex(i));
        cliDumpPrintf(dumpMask, ~(mask ^ defaultMask) & (1 << i), mask & (1 << i) ? formatOff : formatOn, beeperNameForTableIndex(i));
    }
}

static void cliBeeper(char *cmdline)
{
    uint32_t len = strlen(cmdline);
    uint8_t beeperCount = beeperTableEntryCount();
    uint32_t mask = getBeeperOffMask();

    if (len == 0) {
        cliPrintf("Disabled:");
        for (int32_t i = 0; ; i++) {
            if (i == beeperCount - 2){
                if (mask == 0)
                    cliPrint("  none");
                break;
            }
            if (mask & (1 << i))
                cliPrintf("  %s", beeperNameForTableIndex(i));
        }
        cliPrint("\r\n");
    } else if (strncasecmp(cmdline, "list", len) == 0) {
        cliPrint("Available:");
        for (uint32_t i = 0; i < beeperCount; i++)
            cliPrintf("  %s", beeperNameForTableIndex(i));
        cliPrint("\r\n");
        return;
    } else {
        bool remove = false;
        if (cmdline[0] == '-') {
            remove = true;     // this is for beeper OFF condition
            cmdline++;
            len--;
        }

        for (uint32_t i = 0; ; i++) {
            if (i == beeperCount) {
                cliPrint("Invalid name\r\n");
                break;
            }
            if (strncasecmp(cmdline, beeperNameForTableIndex(i), len) == 0) {
                if (remove) { // beeper off
                    if (i == BEEPER_ALL-1)
                        beeperOffSetAll(beeperCount-2);
                    else
                        if (i == BEEPER_PREFERENCE-1)
                            setBeeperOffMask(getPreferredBeeperOffMask());
                        else {
                            mask = 1 << i;
                            beeperOffSet(mask);
                        }
                    cliPrint("Disabled");
                }
                else { // beeper on
                    if (i == BEEPER_ALL-1)
                        beeperOffClearAll();
                    else
                        if (i == BEEPER_PREFERENCE-1)
                            setPreferredBeeperOffMask(getBeeperOffMask());
                        else {
                            mask = 1 << i;
                            beeperOffClear(mask);
                        }
                    cliPrint("Enabled");
                }
            cliPrintf(" %s\r\n", beeperNameForTableIndex(i));
            break;
            }
        }
    }
}
#endif

static void printMap(uint8_t dumpMask, master_t *defaultConfig)
{
    bool equalsDefault = true;
    char buf[16];
    char bufDefault[16];
    uint32_t i;
    for (i = 0; i < MAX_MAPPABLE_RX_INPUTS; i++) {
        buf[masterConfig.rxConfig.rcmap[i]] = rcChannelLetters[i];
        bufDefault[defaultConfig->rxConfig.rcmap[i]] = rcChannelLetters[i];
        equalsDefault = equalsDefault && (masterConfig.rxConfig.rcmap[i] == defaultConfig->rxConfig.rcmap[i]);
    }
    buf[i] = '\0';

    const char *formatMap = "map %s\r\n";
    cliDefaultPrintf(dumpMask, equalsDefault, formatMap, bufDefault);
    cliDumpPrintf(dumpMask, equalsDefault, formatMap, buf);
}

static void cliMap(char *cmdline)
{
    uint32_t len;
    char out[9];

    len = strlen(cmdline);

    if (len == 8) {
        // uppercase it
        for (uint32_t i = 0; i < 8; i++)
            cmdline[i] = toupper((unsigned char)cmdline[i]);
        for (uint32_t i = 0; i < 8; i++) {
            if (strchr(rcChannelLetters, cmdline[i]) && !strchr(cmdline + i + 1, cmdline[i]))
                continue;
            cliShowParseError();
            return;
        }
        parseRcChannels(cmdline, &masterConfig.rxConfig);
    }
    cliPrint("Map: ");
	uint32_t i;
    for (i = 0; i < 8; i++)
        out[masterConfig.rxConfig.rcmap[i]] = rcChannelLetters[i];
    out[i] = '\0';
    cliPrintf("%s\r\n", out);
}

void *getValuePointer(const clivalue_t *value)
{
    void *ptr = value->ptr;

    if ((value->type & VALUE_SECTION_MASK) == PROFILE_VALUE) {
        ptr = ((uint8_t *)ptr) + (sizeof(profile_t) * masterConfig.current_profile_index);
    }

    if ((value->type & VALUE_SECTION_MASK) == PROFILE_RATE_VALUE) {
        ptr = ((uint8_t *)ptr) + (sizeof(profile_t) * masterConfig.current_profile_index) + (sizeof(controlRateConfig_t) * getCurrentControlRateProfile());
    }

    return ptr;
}

static void *getDefaultPointer(void *valuePointer, master_t *defaultConfig)
{
    return ((uint8_t *)valuePointer) - (uint32_t)&masterConfig + (uint32_t)defaultConfig;
}

static bool valueEqualsDefault(const clivalue_t *value, master_t *defaultConfig)
{
    void *ptr = getValuePointer(value);

    void *ptrDefault = getDefaultPointer(ptr, defaultConfig);

    bool result = false;
    switch (value->type & VALUE_TYPE_MASK) {
        case VAR_UINT8:
            result = *(uint8_t *)ptr == *(uint8_t *)ptrDefault;
            break;

        case VAR_INT8:
            result = *(int8_t *)ptr == *(int8_t *)ptrDefault;
            break;

        case VAR_UINT16:
            result = *(uint16_t *)ptr == *(uint16_t *)ptrDefault;
            break;

        case VAR_INT16:
            result = *(int16_t *)ptr == *(int16_t *)ptrDefault;
            break;

        case VAR_UINT32:
            result = *(uint32_t *)ptr == *(uint32_t *)ptrDefault;
            break;

        case VAR_FLOAT:
            result = *(float *)ptr == *(float *)ptrDefault;
            break;
    }
    return result;
}

static void dumpValues(uint16_t valueSection, uint8_t dumpMask, master_t *defaultConfig)
{
    const clivalue_t *value;
    for (uint32_t i = 0; i < VALUE_COUNT; i++) {
        value = &valueTable[i];

        if ((value->type & VALUE_SECTION_MASK) != valueSection) {
            continue;
        }

        const char *format = "set %s = ";
        if (cliDefaultPrintf(dumpMask, valueEqualsDefault(value, defaultConfig), format, valueTable[i].name)) {
            cliPrintVarDefault(value, 0, defaultConfig);
            cliPrint("\r\n");
        }
        if (cliDumpPrintf(dumpMask, valueEqualsDefault(value, defaultConfig), format, valueTable[i].name)) {
            cliPrintVar(value, 0);
            cliPrint("\r\n");
        }
    }
}

static void cliDump(char *cmdline)
{
    printConfig(cmdline, false);
}

static void cliDiff(char *cmdline)
{
    printConfig(cmdline, true);
}

char *checkCommand(char *cmdLine, const char *command)
{
    if(!strncasecmp(cmdLine, command, strlen(command))   // command names match
        && !isalnum((unsigned)cmdLine[strlen(command)])) {   // next characted in bufffer is not alphanumeric (command is correctly terminated)
        return cmdLine + strlen(command) + 1;
    } else {
        return 0;
    }
}

static void printConfig(char *cmdline, bool doDiff)
{
    uint8_t dumpMask = DUMP_MASTER;
    char *options;
    if ((options = checkCommand(cmdline, "master"))) {
        dumpMask = DUMP_MASTER; // only
    } else if ((options = checkCommand(cmdline, "profile"))) {
        dumpMask = DUMP_PROFILE; // only
    } else if ((options = checkCommand(cmdline, "rates"))) {
        dumpMask = DUMP_RATES; // only
    } else if ((options = checkCommand(cmdline, "all"))) {
        dumpMask = DUMP_ALL;   // all profiles and rates
    } else {
        options = cmdline;
    }

    static master_t defaultConfig;
    if (doDiff) {
        dumpMask = dumpMask | DO_DIFF;
    }

    createDefaultConfig(&defaultConfig);

    if (checkCommand(options, "showdefaults")) {
        dumpMask = dumpMask | SHOW_DEFAULTS;   // add default values as comments for changed values
    }

    if ((dumpMask & DUMP_MASTER) || (dumpMask & DUMP_ALL)) {
#ifndef CLI_MINIMAL_VERBOSITY
        cliPrint("\r\n# version\r\n");
#endif
        cliVersion(NULL);

#ifndef CLI_MINIMAL_VERBOSITY
        if ((dumpMask & (DUMP_ALL | DO_DIFF)) == (DUMP_ALL | DO_DIFF)) {
            cliPrint("\r\n# reset configuration to default settings\r\ndefaults\r\n");
        }

        cliPrint("\r\n# name\r\n");
#endif
        printName(dumpMask);

#ifndef USE_QUAD_MIXER_ONLY
#ifndef CLI_MINIMAL_VERBOSITY
        cliPrint("\r\n# mixer\r\n");
#endif
		bool equalsDefault = masterConfig.mixerMode == defaultConfig.mixerMode;
        const char *formatMixer = "mixer %s\r\n";
        cliDefaultPrintf(dumpMask, equalsDefault, formatMixer, mixerNames[defaultConfig.mixerMode - 1]);
        cliDumpPrintf(dumpMask, equalsDefault, formatMixer, mixerNames[masterConfig.mixerMode - 1]);

        cliDumpPrintf(dumpMask, masterConfig.customMotorMixer[0].throttle == 0.0f, "\r\nmmix reset\r\n\r\n");

        printMotorMix(dumpMask, &defaultConfig);

#ifdef USE_SERVOS
#ifndef CLI_MINIMAL_VERBOSITY
        cliPrint("\r\n# servo\r\n");
#endif
		printServo(dumpMask, &defaultConfig);

#ifndef CLI_MINIMAL_VERBOSITY
        cliPrint("\r\n# servo mix\r\n");
#endif
        // print custom servo mixer if exists
        cliDumpPrintf(dumpMask, masterConfig.customServoMixer[0].rate == 0, "smix reset\r\n\r\n");
		printServoMix(dumpMask, &defaultConfig);
#endif
#endif

#ifndef CLI_MINIMAL_VERBOSITY
        cliPrint("\r\n# feature\r\n");
#endif
		printFeature(dumpMask, &defaultConfig);

#ifdef BEEPER
#ifndef CLI_MINIMAL_VERBOSITY
        cliPrint("\r\n# beeper\r\n");
#endif
		printBeeper(dumpMask, &defaultConfig);
#endif

#ifndef CLI_MINIMAL_VERBOSITY
        cliPrint("\r\n# map\r\n");
#endif
		printMap(dumpMask, &defaultConfig);

#ifndef CLI_MINIMAL_VERBOSITY
        cliPrint("\r\n# serial\r\n");
#endif
        printSerial(dumpMask, &defaultConfig);

#ifdef LED_STRIP
#ifndef CLI_MINIMAL_VERBOSITY
        cliPrint("\r\n# led\r\n");
#endif
        printLed(dumpMask, &defaultConfig);

#ifndef CLI_MINIMAL_VERBOSITY
        cliPrint("\r\n# color\r\n");
#endif
        printColor(dumpMask, &defaultConfig);

#ifndef CLI_MINIMAL_VERBOSITY
        cliPrint("\r\n# mode_color\r\n");
#endif
        printModeColor(dumpMask, &defaultConfig);
#endif

#ifndef CLI_MINIMAL_VERBOSITY
        cliPrint("\r\n# aux\r\n");
#endif
        printAux(dumpMask, &defaultConfig);

#ifndef CLI_MINIMAL_VERBOSITY
        cliPrint("\r\n# adjrange\r\n");
#endif
        printAdjustmentRange(dumpMask, &defaultConfig);

#ifndef CLI_MINIMAL_VERBOSITY
        cliPrint("\r\n# rxrange\r\n");
#endif
        printRxRange(dumpMask, &defaultConfig);

#ifdef VTX
#ifndef CLI_MINIMAL_VERBOSITY
        cliPrint("\r\n# vtx\r\n");
#endif
        printVtx(dumpMask, &defaultConfig);
#endif

#ifndef CLI_MINIMAL_VERBOSITY
        cliPrint("\r\n# rxfail\r\n");
#endif
        printRxFail(dumpMask, &defaultConfig);

#ifndef CLI_MINIMAL_VERBOSITY
        cliPrint("\r\n# master\r\n");
#endif
        dumpValues(MASTER_VALUE, dumpMask, &defaultConfig);

        if (dumpMask & DUMP_ALL) {
            uint8_t activeProfile = masterConfig.current_profile_index;
            for (uint32_t profileCount=0; profileCount<MAX_PROFILE_COUNT;profileCount++) {
                cliDumpProfile(profileCount, dumpMask, &defaultConfig);

                uint8_t currentRateIndex = currentProfile->activeRateProfile;
                for (uint32_t rateCount = 0; rateCount<MAX_RATEPROFILES; rateCount++) {
                    cliDumpRateProfile(rateCount, dumpMask, &defaultConfig);
                }

                changeControlRateProfile(currentRateIndex);
#ifndef CLI_MINIMAL_VERBOSITY
                cliPrint("\r\n# restore original rateprofile selection\r\n");
                cliRateProfile("");
#endif
            }

            changeProfile(activeProfile);
#ifndef CLI_MINIMAL_VERBOSITY
            cliPrint("\r\n# restore original profile selection\r\n");
            cliProfile("");

            cliPrint("\r\n# save configuration\r\nsave\r\n");
#endif
        } else {
            cliDumpProfile(masterConfig.current_profile_index, dumpMask, &defaultConfig);
            cliDumpRateProfile(currentProfile->activeRateProfile, dumpMask, &defaultConfig);
        }
    }

    if (dumpMask & DUMP_PROFILE) {
        cliDumpProfile(masterConfig.current_profile_index, dumpMask, &defaultConfig);
    }

    if (dumpMask & DUMP_RATES) {
        cliDumpRateProfile(currentProfile->activeRateProfile, dumpMask, &defaultConfig);
    }
}

static void cliDumpProfile(uint8_t profileIndex, uint8_t dumpMask, master_t *defaultConfig)
{
    if (profileIndex >= MAX_PROFILE_COUNT) {
        // Faulty values
        return;
    }
    changeProfile(profileIndex);
#ifndef CLI_MINIMAL_VERBOSITY
    cliPrint("\r\n# profile\r\n");
#endif
    cliProfile("");
    cliPrint("\r\n");
    dumpValues(PROFILE_VALUE, dumpMask, defaultConfig);
    cliRateProfile("");
}

static void cliDumpRateProfile(uint8_t rateProfileIndex, uint8_t dumpMask, master_t *defaultConfig)
{
    if (rateProfileIndex >= MAX_RATEPROFILES) {
        // Faulty values
        return;
    }
    changeControlRateProfile(rateProfileIndex);
#ifndef CLI_MINIMAL_VERBOSITY
    cliPrint("\r\n# rateprofile\r\n");
#endif
    cliRateProfile("");
    cliPrint("\r\n");
    dumpValues(PROFILE_RATE_VALUE, dumpMask, defaultConfig);
}

void cliEnter(serialPort_t *serialPort)
{
    cliMode = 1;
    cliPort = serialPort;
    setPrintfSerialPort(cliPort);
    cliWriter = bufWriterInit(cliWriteBuffer, sizeof(cliWriteBuffer),
                              (bufWrite_t)serialWriteBufShim, serialPort);

#ifndef CLI_MINIMAL_VERBOSITY
    cliPrint("\r\nEntering CLI Mode, type 'exit' to return, or 'help'\r\n");
#endif
    cliPrompt();
    ENABLE_ARMING_FLAG(PREVENT_ARMING);
}

static void cliExit(char *cmdline)
{
    UNUSED(cmdline);

#ifndef CLI_MINIMAL_VERBOSITY
    cliPrint("\r\nLeaving CLI mode, unsaved changes lost.\r\n");
#endif
    bufWriterFlush(cliWriter);

    *cliBuffer = '\0';
    bufferIndex = 0;
    cliMode = 0;
    // incase a motor was left running during motortest, clear it here
    mixerResetDisarmedMotors();
    cliReboot();

    cliWriter = NULL;
}

#ifdef GPS
static void cliGpsPassthrough(char *cmdline)
{
    UNUSED(cmdline);

    gpsEnablePassthrough(cliPort);
}
#endif

static void cliHelp(char *cmdline)
{
    UNUSED(cmdline);

    for (uint32_t i = 0; i < CMD_COUNT; i++) {
        cliPrint(cmdTable[i].name);
#ifndef SKIP_CLI_COMMAND_HELP
        if (cmdTable[i].description) {
            cliPrintf(" - %s", cmdTable[i].description);
        }
        if (cmdTable[i].args) {
            cliPrintf("\r\n\t%s", cmdTable[i].args);
        }
#endif
        cliPrint("\r\n");
    }
}

#ifndef USE_QUAD_MIXER_ONLY
static void cliMixer(char *cmdline)
{
    int len;

    len = strlen(cmdline);

    if (len == 0) {
        cliPrintf("Mixer: %s\r\n", mixerNames[masterConfig.mixerMode - 1]);
        return;
    } else if (strncasecmp(cmdline, "list", len) == 0) {
        cliPrint("Available mixers: ");
        for (uint32_t i = 0; ; i++) {
            if (mixerNames[i] == NULL)
                break;
            cliPrintf("%s ", mixerNames[i]);
        }
        cliPrint("\r\n");
        return;
    }

    for (uint32_t i = 0; ; i++) {
        if (mixerNames[i] == NULL) {
            cliPrint("Invalid name\r\n");
            return;
        }
        if (strncasecmp(cmdline, mixerNames[i], len) == 0) {
            masterConfig.mixerMode = i + 1;
            break;
        }
    }

    cliMixer("");
}
#endif

static void cliMotor(char *cmdline)
{
    int motor_index = 0;
    int motor_value = 0;
    int index = 0;
    char *pch = NULL;
    char *saveptr;

    if (isEmpty(cmdline)) {
        cliShowParseError();
        return;
    }

    pch = strtok_r(cmdline, " ", &saveptr);
    while (pch != NULL) {
        switch (index) {
            case 0:
                motor_index = atoi(pch);
                break;
            case 1:
                motor_value = atoi(pch);
                break;
        }
        index++;
        pch = strtok_r(NULL, " ", &saveptr);
    }

    if (motor_index < 0 || motor_index >= MAX_SUPPORTED_MOTORS) {
        cliShowArgumentRangeError("index", 0, MAX_SUPPORTED_MOTORS - 1);
        return;
    }

    if (index == 2) {
        if (motor_value < PWM_RANGE_MIN || motor_value > PWM_RANGE_MAX) {
            cliShowArgumentRangeError("value", 1000, 2000);
            return;
        } else {
            motor_disarmed[motor_index] = motor_value;
        }
    }

    cliPrintf("motor %d: %d\r\n", motor_index, motor_disarmed[motor_index]);
}

static void cliPlaySound(char *cmdline)
{
#if (FLASH_SIZE <= 64) && !defined(CLI_MINIMAL_VERBOSITY)
    UNUSED(cmdline);
#else
    int i;
    const char *name;
    static int lastSoundIdx = -1;

    if (isEmpty(cmdline)) {
        i = lastSoundIdx + 1;     //next sound index
        if ((name=beeperNameForTableIndex(i)) == NULL) {
            while (true) {   //no name for index; try next one
                if (++i >= beeperTableEntryCount())
                    i = 0;   //if end then wrap around to first entry
                if ((name=beeperNameForTableIndex(i)) != NULL)
                    break;   //if name OK then play sound below
                if (i == lastSoundIdx + 1) {     //prevent infinite loop
                    cliPrintf("Error playing sound\r\n");
                    return;
                }
            }
        }
    } else {       //index value was given
        i = atoi(cmdline);
        if ((name=beeperNameForTableIndex(i)) == NULL) {
            cliPrintf("No sound for index %d\r\n", i);
            return;
        }
    }
    lastSoundIdx = i;
    beeperSilence();
    cliPrintf("Playing sound %d: %s\r\n", i, name);
    beeper(beeperModeForTableIndex(i));
#endif
}

static void cliProfile(char *cmdline)
{
    int i;

    if (isEmpty(cmdline)) {
        cliPrintf("profile %d\r\n", getCurrentProfile());
        return;
    } else {
        i = atoi(cmdline);
        if (i >= 0 && i < MAX_PROFILE_COUNT) {
            masterConfig.current_profile_index = i;
            writeEEPROM();
            readEEPROM();
            cliProfile("");
        }
    }
}

static void cliRateProfile(char *cmdline)
{
    int i;

    if (isEmpty(cmdline)) {
        cliPrintf("rateprofile %d\r\n", getCurrentControlRateProfile());
        return;
    } else {
        i = atoi(cmdline);
        if (i >= 0 && i < MAX_RATEPROFILES) {
            changeControlRateProfile(i);
            cliRateProfile("");
        }
    }
}

static void cliReboot(void)
{
    cliRebootEx(false);
}

static void cliRebootEx(bool bootLoader)
{
    cliPrint("\r\nRebooting");
    bufWriterFlush(cliWriter);
    waitForSerialPortToFinishTransmitting(cliPort);
    stopPwmAllMotors();
    if (bootLoader) {
        systemResetToBootloader();
        return;
    }
    systemReset();
}

static void cliSave(char *cmdline)
{
    UNUSED(cmdline);

    cliPrint("Saving");
    writeEEPROM();
    cliReboot();
}

static void cliDefaults(char *cmdline)
{
    UNUSED(cmdline);

    cliPrint("Resetting to defaults");
    resetEEPROM();
    cliReboot();
}

static void cliPrint(const char *str)
{
    while (*str) {
        bufWriterAppend(cliWriter, *str++);
    }
}

static void cliPutp(void *p, char ch)
{
    bufWriterAppend(p, ch);
}

static bool cliDumpPrintf(uint8_t dumpMask, bool equalsDefault, const char *format, ...)
{
    if (!((dumpMask & DO_DIFF) && equalsDefault)) {
        va_list va;
        va_start(va, format);
        tfp_format(cliWriter, cliPutp, format, va);
        va_end(va);

        return true;
    } else {
        return false;
    }
}

static bool cliDefaultPrintf(uint8_t dumpMask, bool equalsDefault, const char *format, ...)
{
    if ((dumpMask & SHOW_DEFAULTS) && !equalsDefault) {
        cliWrite('#');

        va_list va;
        va_start(va, format);
        tfp_format(cliWriter, cliPutp, format, va);
        va_end(va);

        return true;
    } else {
        return false;
    }
}

static void cliPrintf(const char *fmt, ...)
{
    va_list va;
    va_start(va, fmt);
    tfp_format(cliWriter, cliPutp, fmt, va);
    va_end(va);
}

static void cliWrite(uint8_t ch)
{
    bufWriterAppend(cliWriter, ch);
}

static void printValuePointer(const clivalue_t *var, void *valuePointer, uint32_t full)
{
    int32_t value = 0;
    char buf[8];

    switch (var->type & VALUE_TYPE_MASK) {
        case VAR_UINT8:
            value = *(uint8_t *)valuePointer;
            break;

        case VAR_INT8:
            value = *(int8_t *)valuePointer;
            break;

        case VAR_UINT16:
            value = *(uint16_t *)valuePointer;
            break;

        case VAR_INT16:
            value = *(int16_t *)valuePointer;
            break;

        case VAR_UINT32:
            value = *(uint32_t *)valuePointer;
            break;

        case VAR_FLOAT:
            cliPrintf("%s", ftoa(*(float *)valuePointer, buf));
            if (full && (var->type & VALUE_MODE_MASK) == MODE_DIRECT) {
                cliPrintf(" %s", ftoa((float)var->config.minmax.min, buf));
                cliPrintf(" %s", ftoa((float)var->config.minmax.max, buf));
            }
            return; // return from case for float only
    }

    switch(var->type & VALUE_MODE_MASK) {
        case MODE_DIRECT:
            cliPrintf("%d", value);
            if (full) {
                cliPrintf(" %d %d", var->config.minmax.min, var->config.minmax.max);
            }
            break;
        case MODE_LOOKUP:
            cliPrintf(lookupTables[var->config.lookup.tableIndex].values[value]);
            break;
    }
}

static void cliPrintVar(const clivalue_t *var, uint32_t full)
{
    void *ptr = getValuePointer(var);

    printValuePointer(var, ptr, full);
}

static void cliPrintVarDefault(const clivalue_t *var, uint32_t full, master_t *defaultConfig)
{
    void *ptr = getValuePointer(var);

    void *defaultPtr = getDefaultPointer(ptr, defaultConfig);

    printValuePointer(var, defaultPtr, full);
}

static void cliPrintVarRange(const clivalue_t *var)
{
    switch (var->type & VALUE_MODE_MASK) {
        case (MODE_DIRECT): {
            cliPrintf("Allowed range: %d - %d\r\n", var->config.minmax.min, var->config.minmax.max);
        }
        break;
        case (MODE_LOOKUP): {
            const lookupTableEntry_t *tableEntry = &lookupTables[var->config.lookup.tableIndex];
            cliPrint("Allowed values:");
            for (uint32_t i = 0; i < tableEntry->valueCount ; i++) {
                if (i > 0)
                    cliPrint(",");
                cliPrintf(" %s", tableEntry->values[i]);
            }
            cliPrint("\r\n");
        }
        break;
    }
}

static void cliSetVar(const clivalue_t *var, const int_float_value_t value)
{
    void *ptr = var->ptr;
    if ((var->type & VALUE_SECTION_MASK) == PROFILE_VALUE) {
        ptr = ((uint8_t *)ptr) + (sizeof(profile_t) * masterConfig.current_profile_index);
    }
    if ((var->type & VALUE_SECTION_MASK) == PROFILE_RATE_VALUE) {
        ptr = ((uint8_t *)ptr) + (sizeof(profile_t) * masterConfig.current_profile_index) + (sizeof(controlRateConfig_t) * getCurrentControlRateProfile());
    }

    switch (var->type & VALUE_TYPE_MASK) {
        case VAR_UINT8:
        case VAR_INT8:
            *(int8_t *)ptr = value.int_value;
            break;

        case VAR_UINT16:
        case VAR_INT16:
            *(int16_t *)ptr = value.int_value;
            break;

        case VAR_UINT32:
            *(uint32_t *)ptr = value.int_value;
            break;

        case VAR_FLOAT:
            *(float *)ptr = (float)value.float_value;
            break;
    }
}

static void cliSet(char *cmdline)
{
    uint32_t len;
    const clivalue_t *val;
    char *eqptr = NULL;

    len = strlen(cmdline);

    if (len == 0 || (len == 1 && cmdline[0] == '*')) {
        cliPrint("Current settings: \r\n");
        for (uint32_t i = 0; i < VALUE_COUNT; i++) {
            val = &valueTable[i];
            cliPrintf("%s = ", valueTable[i].name);
            cliPrintVar(val, len); // when len is 1 (when * is passed as argument), it will print min/max values as well, for gui
            cliPrint("\r\n");
        }
    } else if ((eqptr = strstr(cmdline, "=")) != NULL) {
        // has equals

        char *lastNonSpaceCharacter = eqptr;
        while (*(lastNonSpaceCharacter - 1) == ' ') {
            lastNonSpaceCharacter--;
        }
        uint8_t variableNameLength = lastNonSpaceCharacter - cmdline;

        // skip the '=' and any ' ' characters
        eqptr++;
        while (*(eqptr) == ' ') {
            eqptr++;
        }

        for (uint32_t i = 0; i < VALUE_COUNT; i++) {
            val = &valueTable[i];
            // ensure exact match when setting to prevent setting variables with shorter names
            if (strncasecmp(cmdline, valueTable[i].name, strlen(valueTable[i].name)) == 0 && variableNameLength == strlen(valueTable[i].name)) {

                bool changeValue = false;
                int_float_value_t tmp = { 0 };
                switch (valueTable[i].type & VALUE_MODE_MASK) {
                    case MODE_DIRECT: {
                            int32_t value = 0;
                            float valuef = 0;

                            value = atoi(eqptr);
                            valuef = fastA2F(eqptr);

                            if (valuef >= valueTable[i].config.minmax.min && valuef <= valueTable[i].config.minmax.max) { // note: compare float value

                                if ((valueTable[i].type & VALUE_TYPE_MASK) == VAR_FLOAT)
                                    tmp.float_value = valuef;
                                else
                                    tmp.int_value = value;

                                changeValue = true;
                            }
                        }
                        break;
                    case MODE_LOOKUP: {
                            const lookupTableEntry_t *tableEntry = &lookupTables[valueTable[i].config.lookup.tableIndex];
                            bool matched = false;
                            for (uint32_t tableValueIndex = 0; tableValueIndex < tableEntry->valueCount && !matched; tableValueIndex++) {
                                matched = strcasecmp(tableEntry->values[tableValueIndex], eqptr) == 0;

                                if (matched) {
                                    tmp.int_value = tableValueIndex;
                                    changeValue = true;
                                }
                            }
                        }
                        break;
                }

                if (changeValue) {
                    cliSetVar(val, tmp);

                    cliPrintf("%s set to ", valueTable[i].name);
                    cliPrintVar(val, 0);
                } else {
                    cliPrint("Invalid value\r\n");
                    cliPrintVarRange(val);
                }

                return;
            }
        }
        cliPrint("Invalid name\r\n");
    } else {
        // no equals, check for matching variables.
        cliGet(cmdline);
    }
}

static void cliGet(char *cmdline)
{
    const clivalue_t *val;
    int matchedCommands = 0;

    for (uint32_t i = 0; i < VALUE_COUNT; i++) {
        if (strstr(valueTable[i].name, cmdline)) {
            val = &valueTable[i];
            cliPrintf("%s = ", valueTable[i].name);
            cliPrintVar(val, 0);
            cliPrint("\r\n");
            cliPrintVarRange(val);
            cliPrint("\r\n");

            matchedCommands++;
        }
    }


    if (matchedCommands) {
        return;
    }

    cliPrint("Invalid name\r\n");
}

static void cliStatus(char *cmdline)
{
    UNUSED(cmdline);

    cliPrintf("System Uptime: %d seconds, Voltage: %d * 0.1V (%dS battery - %s), CPU:%d%%\r\n",
        millis() / 1000,
        vbat,
        batteryCellCount,
        getBatteryStateString(),
        constrain(averageSystemLoadPercent, 0, 100)
    );

    cliPrintf("CPU Clock=%dMHz", (SystemCoreClock / 1000000));

#if (FLASH_SIZE > 64) && !defined(CLI_MINIMAL_VERBOSITY)
    uint32_t mask;
    uint32_t detectedSensorsMask = sensorsMask();

    for (uint32_t i = 0; ; i++) {

        if (sensorTypeNames[i] == NULL)
            break;

        mask = (1 << i);
        if ((detectedSensorsMask & mask) && (mask & SENSOR_NAMES_MASK)) {
            const char *sensorHardware;
            uint8_t sensorHardwareIndex = detectedSensors[i];
            sensorHardware = sensorHardwareNames[i][sensorHardwareIndex];

            cliPrintf(", %s=%s", sensorTypeNames[i], sensorHardware);

            if (mask == SENSOR_ACC && acc.revisionCode) {
                cliPrintf(".%c", acc.revisionCode);
            }
        }
    }
#endif
    cliPrint("\r\n");

#ifdef USE_I2C
    uint16_t i2cErrorCounter = i2cGetErrorCounter();
#else
    uint16_t i2cErrorCounter = 0;
#endif

    cliPrintf("Cycle Time: %d, I2C Errors: %d, config size: %d\r\n", cycleTime, i2cErrorCounter, sizeof(master_t));

#ifdef USE_SDCARD
    cliSdInfo(NULL);
#endif   
}

#ifndef SKIP_TASK_STATISTICS
static void cliTasks(char *cmdline)
{
    UNUSED(cmdline);
    int maxLoadSum = 0;
    int averageLoadSum = 0;

#ifndef CLI_MINIMAL_VERBOSITY
    cliPrintf("Task list          rate/hz  max/us  avg/us maxload avgload     total/ms\r\n");
#endif
    for (cfTaskId_e taskId = 0; taskId < TASK_COUNT; taskId++) {
        cfTaskInfo_t taskInfo;
        getTaskInfo(taskId, &taskInfo);
        if (taskInfo.isEnabled) {
            int taskFrequency;
            int subTaskFrequency;
            if (taskId == TASK_GYROPID) {
                subTaskFrequency = (int)(1000000.0f / ((float)cycleTime));
                taskFrequency = subTaskFrequency / masterConfig.pid_process_denom;
                if (masterConfig.pid_process_denom > 1) {
                    cliPrintf("%02d - (%12s) ", taskId, taskInfo.taskName);
                } else {
                    taskFrequency = subTaskFrequency;
                    cliPrintf("%02d - (%8s/%3s) ", taskId, taskInfo.subTaskName, taskInfo.taskName);
                }
            } else {
                taskFrequency = (int)(1000000.0f / ((float)taskInfo.latestDeltaTime));
                cliPrintf("%02d - (%12s) ", taskId, taskInfo.taskName);
            }
            const int maxLoad = (taskInfo.maxExecutionTime * taskFrequency + 5000) / 1000;
            const int averageLoad = (taskInfo.averageExecutionTime * taskFrequency + 5000) / 1000;
            if (taskId != TASK_SERIAL) {
                maxLoadSum += maxLoad;
                averageLoadSum += averageLoad;
            }
            cliPrintf("%6d %7d %7d %4d.%1d%% %4d.%1d%% %9d\r\n",
                    taskFrequency, taskInfo.maxExecutionTime, taskInfo.averageExecutionTime,
                    maxLoad/10, maxLoad%10, averageLoad/10, averageLoad%10, taskInfo.totalExecutionTime / 1000);
            if (taskId == TASK_GYROPID && masterConfig.pid_process_denom > 1) {
                cliPrintf("   - (%12s) %6d\r\n", taskInfo.subTaskName, subTaskFrequency);
            }
        }
    }
    cliPrintf("Total (excluding SERIAL) %22d.%1d%% %4d.%1d%%\r\n", maxLoadSum/10, maxLoadSum%10, averageLoadSum/10, averageLoadSum%10);
}
#endif

static void cliVersion(char *cmdline)
{
    UNUSED(cmdline);

    cliPrintf("# BetaFlight/%s %s %s / %s (%s)\r\n",
        targetName,
        FC_VERSION_STRING,
        buildDate,
        buildTime,
        shortGitRevision
    );
}

void cliProcess(void)
{
    if (!cliWriter) {
        return;
    }

    // Be a little bit tricky.  Flush the last inputs buffer, if any.
    bufWriterFlush(cliWriter);

    while (serialRxBytesWaiting(cliPort)) {
        uint8_t c = serialRead(cliPort);
        if (c == '\t' || c == '?') {
            // do tab completion
            const clicmd_t *cmd, *pstart = NULL, *pend = NULL;
            uint32_t i = bufferIndex;
            for (cmd = cmdTable; cmd < cmdTable + CMD_COUNT; cmd++) {
                if (bufferIndex && (strncasecmp(cliBuffer, cmd->name, bufferIndex) != 0))
                    continue;
                if (!pstart)
                    pstart = cmd;
                pend = cmd;
            }
            if (pstart) {    /* Buffer matches one or more commands */
                for (; ; bufferIndex++) {
                    if (pstart->name[bufferIndex] != pend->name[bufferIndex])
                        break;
                    if (!pstart->name[bufferIndex] && bufferIndex < sizeof(cliBuffer) - 2) {
                        /* Unambiguous -- append a space */
                        cliBuffer[bufferIndex++] = ' ';
                        cliBuffer[bufferIndex] = '\0';
                        break;
                    }
                    cliBuffer[bufferIndex] = pstart->name[bufferIndex];
                }
            }
            if (!bufferIndex || pstart != pend) {
                /* Print list of ambiguous matches */
                cliPrint("\r\033[K");
                for (cmd = pstart; cmd <= pend; cmd++) {
                    cliPrint(cmd->name);
                    cliWrite('\t');
                }
                cliPrompt();
                i = 0;    /* Redraw prompt */
            }
            for (; i < bufferIndex; i++)
                cliWrite(cliBuffer[i]);
        } else if (!bufferIndex && c == 4) {   // CTRL-D
            cliExit(cliBuffer);
            return;
        } else if (c == 12) {                  // NewPage / CTRL-L
            // clear screen
            cliPrint("\033[2J\033[1;1H");
            cliPrompt();
        } else if (bufferIndex && (c == '\n' || c == '\r')) {
            // enter pressed
            cliPrint("\r\n");

            // Strip comment starting with # from line
            char *p = cliBuffer;
            p = strchr(p, '#');
            if (NULL != p) {
                bufferIndex = (uint32_t)(p - cliBuffer);
            }

            // Strip trailing whitespace
            while (bufferIndex > 0 && cliBuffer[bufferIndex - 1] == ' ') {
                bufferIndex--;
            }

            // Process non-empty lines
            if (bufferIndex > 0) {
                cliBuffer[bufferIndex] = 0; // null terminate

                const clicmd_t *cmd;
                char *options;
                for (cmd = cmdTable; cmd < cmdTable + CMD_COUNT; cmd++) {
                    if ((options = checkCommand(cliBuffer, cmd->name))) {
                        break;
            }
                }
                if(cmd < cmdTable + CMD_COUNT)
                    cmd->func(options);
                else
                    cliPrint("Unknown command, try 'help'");
                bufferIndex = 0;
            }

            memset(cliBuffer, 0, sizeof(cliBuffer));

            // 'exit' will reset this flag, so we don't need to print prompt again
            if (!cliMode)
                return;

            cliPrompt();
        } else if (c == 127) {
            // backspace
            if (bufferIndex) {
                cliBuffer[--bufferIndex] = 0;
                cliPrint("\010 \010");
            }
        } else if (bufferIndex < sizeof(cliBuffer) && c >= 32 && c <= 126) {
            if (!bufferIndex && c == ' ')
                continue; // Ignore leading spaces
            cliBuffer[bufferIndex++] = c;
            cliWrite(c);
        }
    }
}

#if (FLASH_SIZE > 64) && !defined(CLI_MINIMAL_VERBOSITY)
static void cliResource(char *cmdline)
{
    UNUSED(cmdline);
    cliPrintf("IO:\r\n----------------------\r\n");
    for (uint32_t i = 0; i < DEFIO_IO_USED_COUNT; i++) {
        const char* owner;
        owner = ownerNames[ioRecs[i].owner];

        const char* resource;
        resource = resourceNames[ioRecs[i].resource];

        if (ioRecs[i].index > 0) {
            cliPrintf("%c%02d: %s%d %s\r\n", IO_GPIOPortIdx(ioRecs + i) + 'A', IO_GPIOPinIdx(ioRecs + i), owner, ioRecs[i].index, resource);
        } else {
            cliPrintf("%c%02d: %s %s\r\n", IO_GPIOPortIdx(ioRecs + i) + 'A', IO_GPIOPinIdx(ioRecs + i), owner, resource);
        }
    }
}
#endif

void cliDfu(char *cmdLine)
{
    UNUSED(cmdLine);
    cliPrint("\r\nRestarting in DFU mode");
    cliRebootEx(true);
}

void cliInit(serialConfig_t *serialConfig)
{
    UNUSED(serialConfig);
}
#endif<|MERGE_RESOLUTION|>--- conflicted
+++ resolved
@@ -242,15 +242,9 @@
 
 #define SENSOR_NAMES_MASK (SENSOR_GYRO | SENSOR_ACC | SENSOR_BARO | SENSOR_MAG)
 
-<<<<<<< HEAD
-static const char * const sensorHardwareNames[4][12] = {
-    { "", "None", "MPU6050", "L3G4200D", "MPU3050", "L3GD20", "MPU6000", "MPU6500", "MPU9250", "FAKE", NULL },
-    { "", "None", "ADXL345", "MPU6050", "MMA845x", "BMA280", "LSM303DLHC", "MPU6000", "MPU6500", "FAKE", NULL },
-=======
 static const char * const sensorHardwareNames[4][13] = {
     { "", "None", "MPU6050", "L3G4200D", "MPU3050", "L3GD20", "MPU6000", "MPU6500", "MPU9250", "ICM20689", "FAKE", NULL },
     { "", "None", "ADXL345", "MPU6050", "MMA845x", "BMA280", "LSM303DLHC", "MPU6000", "MPU6500", "MPU9250", "ICM20689", "FAKE", NULL },
->>>>>>> 57c24c6e
     { "", "None", "BMP085", "MS5611", "BMP280", NULL },
     { "", "None", "HMC5883", "AK8975", "AK8963", NULL }
 };
